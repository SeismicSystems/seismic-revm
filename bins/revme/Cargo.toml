--- conflicted
+++ resolved
@@ -27,12 +27,8 @@
     "arrayvec",
     "derive",
 ] }
-<<<<<<< HEAD
-alloy-primitives = { version = "0.4" }
-=======
 alloy-sol-macro = "0.8.0"
 alloy-sol-types = "0.8.2"
->>>>>>> bbc8d81d
 serde = { version = "1.0", features = ["derive", "rc"] }
 serde_json = { version = "1.0", features = ["preserve_order"] }
 clap = { version = "4", features = ["derive"] }
