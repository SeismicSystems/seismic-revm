[package]
<<<<<<< HEAD
authors = ["Dragan Rakita <dragan0rakita@gmail.com>", "Seismic Systems"]
edition = "2021"
name = "revme"
keywords = ["ethereum", "evm"]
license = "MIT"
repository = "https://github.com/SeismicSystems/seismic-revm"
description = "Rust Seismic Virtual Machine Executable"
version = "2.1.0"

[dependencies]
hash-db = "0.15"
hex = "0.4"
indicatif = "0.17"
microbench = "0.5"
plain_hasher = "0.2"
revm = { path = "../../crates/revm", version = "18.0.0", default-features = false, features = [
    "ethersdb",
=======
name = "revme"
description = "Rust Ethereum Virtual Machine Executable"
version = "3.0.0"
authors.workspace = true
edition.workspace = true
keywords.workspace = true
license.workspace = true
repository.workspace = true

[dependencies]
# revm
revm = { workspace = true, features = [
>>>>>>> 398ef740
    "std",
    "hashbrown",
    "c-kzg",
    "blst",
<<<<<<< HEAD
    "seismic"
] }
alloy-rlp = { version = "0.3", default-features = false, features = [
    "arrayvec",
    "derive",
] }
alloy-primitives = { version = "0.4" }
serde = { version = "1.0", features = ["derive", "rc"] }
serde_json = { version = "1.0", features = ["preserve_order"] }
structopt = "0.3"
thiserror = "1.0"
triehash = "0.8"
walkdir = "2.5"
k256 = { version = "0.13.3", features = ["ecdsa"] }
log = "0.4"
env_logger = "0.9"
rayon = "1.5"
regex = "1.11.1"
=======
    "serde-json",
] }
primitives.workspace = true
database.workspace = true
database-interface.workspace = true
state.workspace = true
bytecode = { workspace = true, features = ["std", "parse"] }
context.workspace = true
context-interface.workspace = true
handler.workspace = true
inspector = { workspace = true, features = ["std", "serde-json"] }
statetest-types.workspace = true

# alloy
alloy-rlp = { workspace = true, features = ["arrayvec", "derive"] }
alloy-sol-types.workspace = true

# misc
hash-db.workspace = true
indicatif.workspace = true
microbench.workspace = true
plain_hasher.workspace = true
serde = { workspace = true, features = ["derive", "rc"] }
serde_json = { workspace = true, features = ["preserve_order"] }
clap.workspace = true
thiserror.workspace = true
triehash.workspace = true
walkdir.workspace = true
k256 = { workspace = true, features = ["ecdsa"] }

[dev-dependencies]
criterion.workspace = true

[[bench]]
name = "evm"
harness = false
>>>>>>> 398ef740
<|MERGE_RESOLUTION|>--- conflicted
+++ resolved
@@ -1,23 +1,4 @@
 [package]
-<<<<<<< HEAD
-authors = ["Dragan Rakita <dragan0rakita@gmail.com>", "Seismic Systems"]
-edition = "2021"
-name = "revme"
-keywords = ["ethereum", "evm"]
-license = "MIT"
-repository = "https://github.com/SeismicSystems/seismic-revm"
-description = "Rust Seismic Virtual Machine Executable"
-version = "2.1.0"
-
-[dependencies]
-hash-db = "0.15"
-hex = "0.4"
-indicatif = "0.17"
-microbench = "0.5"
-plain_hasher = "0.2"
-revm = { path = "../../crates/revm", version = "18.0.0", default-features = false, features = [
-    "ethersdb",
-=======
 name = "revme"
 description = "Rust Ethereum Virtual Machine Executable"
 version = "3.0.0"
@@ -30,31 +11,11 @@
 [dependencies]
 # revm
 revm = { workspace = true, features = [
->>>>>>> 398ef740
     "std",
     "hashbrown",
     "c-kzg",
     "blst",
-<<<<<<< HEAD
     "seismic"
-] }
-alloy-rlp = { version = "0.3", default-features = false, features = [
-    "arrayvec",
-    "derive",
-] }
-alloy-primitives = { version = "0.4" }
-serde = { version = "1.0", features = ["derive", "rc"] }
-serde_json = { version = "1.0", features = ["preserve_order"] }
-structopt = "0.3"
-thiserror = "1.0"
-triehash = "0.8"
-walkdir = "2.5"
-k256 = { version = "0.13.3", features = ["ecdsa"] }
-log = "0.4"
-env_logger = "0.9"
-rayon = "1.5"
-regex = "1.11.1"
-=======
     "serde-json",
 ] }
 primitives.workspace = true
@@ -90,5 +51,4 @@
 
 [[bench]]
 name = "evm"
-harness = false
->>>>>>> 398ef740
+harness = false