--- conflicted
+++ resolved
@@ -15,12 +15,8 @@
     "hashbrown",
     "c-kzg",
     "blst",
-<<<<<<< HEAD
-    "serde-json"
-=======
     "serde-json",
     "hashbrown",
->>>>>>> 37925695
 ] }
 primitives.workspace = true
 database.workspace = true
