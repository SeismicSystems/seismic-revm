use super::{
    merkle_trie::{log_rlp_hash, state_merkle_trie_root},
    utils::recover_address,
};
use context::either::Either;
use database::State;
use indicatif::{ProgressBar, ProgressDrawTarget};
use inspector::{inspectors::TracerEip3155, InspectCommitEvm};
use revm::{
    bytecode::Bytecode,
    context::{block::BlockEnv, cfg::CfgEnv},
    context_interface::{
        block::calc_excess_blob_gas,
        result::{EVMError, ExecutionResult, InvalidTransaction},
        Cfg,
    },
    database_interface::EmptyDB,
    primitives::{
        eip4844::TARGET_BLOB_GAS_PER_BLOCK_CANCUN, hardfork::SpecId, keccak256, Bytes,
        FlaggedStorage, TxKind, B256,
    },
    Context, ExecuteCommitEvm,
};
use seismic_revm::{
    transaction::abstraction::SeismicTransaction, DefaultSeismic, SeismicBuilder,
    SeismicHaltReason, SeismicSpecId,
};
use serde_json::json;
use statetest_types::{SpecName, Test, TestSuite};

use std::{
    convert::Infallible,
    fmt::Debug,
    io::stderr,
    path::{Path, PathBuf},
    sync::{
        atomic::{AtomicBool, AtomicUsize, Ordering},
        Arc, Mutex,
    },
    time::{Duration, Instant},
};
use thiserror::Error;
use walkdir::{DirEntry, WalkDir};

#[derive(Debug, Error)]
#[error("Path: {path}\nName: {name}\nError: {kind}")]
pub struct TestError {
    pub name: String,
    pub path: String,
    pub kind: TestErrorKind,
}

#[derive(Debug, Error)]
pub enum TestErrorKind {
    #[error("logs root mismatch: got {got}, expected {expected}")]
    LogsRootMismatch { got: B256, expected: B256 },
    #[error("state root mismatch: got {got}, expected {expected}")]
    StateRootMismatch { got: B256, expected: B256 },
    #[error("unknown private key: {0:?}")]
    UnknownPrivateKey(B256),
    #[error("unexpected exception: got {got_exception:?}, expected {expected_exception:?}")]
    UnexpectedException {
        expected_exception: Option<String>,
        got_exception: Option<String>,
    },
    #[error("unexpected output: got {got_output:?}, expected {expected_output:?}")]
    UnexpectedOutput {
        expected_output: Option<Bytes>,
        got_output: Option<Bytes>,
    },
    #[error(transparent)]
    SerdeDeserialize(#[from] serde_json::Error),
    #[error("thread panicked")]
    Panic,
    #[error("path does not exist")]
    InvalidPath,
    #[error("no JSON test files found in path")]
    NoJsonFiles,
}

pub fn find_all_json_tests(path: &Path) -> Vec<PathBuf> {
    if path.is_file() {
        vec![path.to_path_buf()]
    } else {
        WalkDir::new(path)
            .into_iter()
            .filter_map(Result::ok)
            .filter(|e| e.path().extension() == Some("json".as_ref()))
            .map(DirEntry::into_path)
            .collect()
    }
}

fn skip_test(path: &Path) -> bool {
    let name = path.file_name().unwrap().to_str().unwrap();

    matches!(
        name,
        // Test check if gas price overflows, we handle this correctly but does not match tests specific exception.
        | "CreateTransactionHighNonce.json"

        // Test with some storage check.
        | "RevertInCreateInInit_Paris.json"
        | "RevertInCreateInInit.json"
        | "dynamicAccountOverwriteEmpty.json"
        | "dynamicAccountOverwriteEmpty_Paris.json"
        | "RevertInCreateInInitCreate2Paris.json"
        | "create2collisionStorage.json"
        | "RevertInCreateInInitCreate2.json"
        | "create2collisionStorageParis.json"
        | "InitCollision.json"
        | "InitCollisionParis.json"

        // Malformed value.
        | "ValueOverflow.json"
        | "ValueOverflowParis.json"

        // These tests are passing, but they take a lot of time to execute so we are going to skip them.
        | "Call50000_sha256.json"
        | "static_Call50000_sha256.json"
        | "loopMul.json"
        | "CALLBlake2f_MaxRounds.json"
    )
}

fn check_evm_execution(
    test: &Test,
    expected_output: Option<&Bytes>,
    test_name: &str,
    exec_result: &Result<
        ExecutionResult<SeismicHaltReason>,
        EVMError<Infallible, InvalidTransaction>,
    >,
    db: &mut State<EmptyDB>,
    spec: SeismicSpecId,
    print_json_outcome: bool,
) -> Result<(), TestErrorKind> {
    let logs_root = log_rlp_hash(exec_result.as_ref().map(|r| r.logs()).unwrap_or_default());
    let state_root = state_merkle_trie_root(db.cache.trie_account());

    let print_json_output = |error: Option<String>| {
        if print_json_outcome {
            let json = json!({
                "stateRoot": state_root,
                "logsRoot": logs_root,
                "output": exec_result.as_ref().ok().and_then(|r| r.output().cloned()).unwrap_or_default(),
                "gasUsed": exec_result.as_ref().ok().map(|r| r.gas_used()).unwrap_or_default(),
                "pass": error.is_none(),
                "errorMsg": error.unwrap_or_default(),
                "evmResult": match exec_result {
                    Ok(r) => match r {
                        ExecutionResult::Success { reason, .. } => format!("Success: {reason:?}"),
                        ExecutionResult::Revert { .. } => "Revert".to_string(),
                        ExecutionResult::Halt { reason, .. } => format!("Halt: {reason:?}"),
                    },
                    Err(e) => e.to_string(),
                },
                "postLogsHash": logs_root,
                "fork": spec,
                "test": test_name,
                "d": test.indexes.data,
                "g": test.indexes.gas,
                "v": test.indexes.value,
            });
            eprintln!("{json}");
        }
    };

    // If we expect exception revm should return error from execution.
    // So we do not check logs and state root.
    //
    // Note that some tests that have exception and run tests from before state clear
    // would touch the caller account and make it appear in state root calculation.
    // This is not something that we would expect as invalid tx should not touch state.
    // but as this is a cleanup of invalid tx it is not properly defined and in the end
    // it does not matter.
    // Test where this happens: `tests/GeneralStateTests/stTransactionTest/NoSrcAccountCreate.json`
    // and you can check that we have only two "hash" values for before and after state clear.
    match (&test.expect_exception, exec_result) {
        // Do nothing
        (None, Ok(result)) => {
            // Check output
            if let Some((expected_output, output)) = expected_output.zip(result.output()) {
                if expected_output != output {
                    let kind = TestErrorKind::UnexpectedOutput {
                        expected_output: Some(expected_output.clone()),
                        got_output: result.output().cloned(),
                    };
                    print_json_output(Some(kind.to_string()));
                    return Err(kind);
                }
            }
        }
        // Return okay, exception is expected.
        (Some(_), Err(_)) => return Ok(()),
        _ => {
            let kind = TestErrorKind::UnexpectedException {
                expected_exception: test.expect_exception.clone(),
                got_exception: exec_result.clone().err().map(|e| e.to_string()),
            };
            print_json_output(Some(kind.to_string()));
            return Err(kind);
        }
    }

    if logs_root != test.logs {
        let kind = TestErrorKind::LogsRootMismatch {
            got: logs_root,
            expected: test.logs,
        };
        print_json_output(Some(kind.to_string()));
        return Err(kind);
    }

    if state_root != test.hash {
        let kind = TestErrorKind::StateRootMismatch {
            got: state_root,
            expected: test.hash,
        };
        print_json_output(Some(kind.to_string()));
        return Err(kind);
    }

    print_json_output(None);

    Ok(())
}

pub fn execute_test_suite(
    path: &Path,
    elapsed: &Arc<Mutex<Duration>>,
    trace: bool,
    print_json_outcome: bool,
) -> Result<(), TestError> {
    if skip_test(path) {
        return Ok(());
    }

    let s = std::fs::read_to_string(path).unwrap();
    let path = path.to_string_lossy().into_owned();
    let suite: TestSuite = serde_json::from_str(&s).map_err(|e| TestError {
        name: "Unknown".to_string(),
        path: path.clone(),
        kind: e.into(),
    })?;

    for (name, unit) in suite.0 {
        // Create database and insert cache
        let mut cache_state = database::CacheState::new(false);
        for (address, info) in unit.pre {
            let code_hash = keccak256(&info.code);
            let bytecode = Bytecode::new_raw_checked(info.code.clone())
                .unwrap_or(Bytecode::new_legacy(info.code));
            let acc_info = revm::state::AccountInfo {
                balance: info.balance,
                code_hash,
                code: Some(bytecode),
                nonce: info.nonce,
            };
            cache_state.insert_account_with_storage(
                address,
                acc_info,
                info.storage
                    .into_iter()
                    .map(|(k, v)| (k, FlaggedStorage::from(v)))
                    .collect(),
            );
        }

        let mut cfg: CfgEnv<SeismicSpecId> = CfgEnv::default();
        let mut block = BlockEnv::default();
        let mut tx = SeismicTransaction::default();
        // For mainnet
        cfg.chain_id = 1;

        // Block env
        block.number = unit.env.current_number.try_into().unwrap_or(u64::MAX);
        block.beneficiary = unit.env.current_coinbase;
        block.timestamp = unit.env.current_timestamp.try_into().unwrap_or(u64::MAX);
        block.gas_limit = unit.env.current_gas_limit.try_into().unwrap_or(u64::MAX);
        block.basefee = unit
            .env
            .current_base_fee
            .unwrap_or_default()
            .try_into()
            .unwrap_or(u64::MAX);
        block.difficulty = unit.env.current_difficulty;
        // After the Merge prevrandao replaces mix_hash field in block and replaced difficulty opcode in EVM.
        block.prevrandao = unit.env.current_random;

        // Tx env
        tx.base.caller = if let Some(address) = unit.transaction.sender {
            address
        } else {
            recover_address(unit.transaction.secret_key.as_slice()).ok_or_else(|| TestError {
                name: name.clone(),
                path: path.clone(),
                kind: TestErrorKind::UnknownPrivateKey(unit.transaction.secret_key),
            })?
        };
        tx.base.gas_price = unit
            .transaction
            .gas_price
            .or(unit.transaction.max_fee_per_gas)
            .unwrap_or_default()
            .try_into()
            .unwrap_or(u128::MAX);
        tx.base.gas_priority_fee = unit
            .transaction
            .max_priority_fee_per_gas
            .map(|b| u128::try_from(b).expect("max priority fee less than u128::MAX"));
        // EIP-4844
        tx.base.blob_hashes = unit.transaction.blob_versioned_hashes.clone();
        tx.base.max_fee_per_blob_gas = unit
            .transaction
            .max_fee_per_blob_gas
            .map(|b| u128::try_from(b).expect("max fee less than u128::MAX"))
            .unwrap_or(u128::MAX);

        // Post and execution
        for (spec_name, tests) in unit.post {
            // Constantinople was immediately extended by Petersburg.
            // There isn't any production Constantinople transaction
            // so we don't support it and skip right to Petersburg.
            if spec_name == SpecName::Constantinople {
                continue;
            }

<<<<<<< HEAD
=======
            cfg.spec = spec_name.to_spec_id();

            // set default max blobs number to be 9 for prague
            if cfg.spec.is_enabled_in(SpecId::PRAGUE) {
                cfg.set_blob_max_count(9);
            } else {
                cfg.set_blob_max_count(6);
            }

>>>>>>> b287ce02
            // EIP-4844
            if let Some(current_excess_blob_gas) = unit.env.current_excess_blob_gas {
                block.set_blob_excess_gas_and_price(
                    current_excess_blob_gas.to(),
                    SpecId::PRAGUE.is_enabled_in(cfg.spec().into_eth_spec()),
                );
            } else if let (Some(parent_blob_gas_used), Some(parent_excess_blob_gas)) = (
                unit.env.parent_blob_gas_used,
                unit.env.parent_excess_blob_gas,
            ) {
                block.set_blob_excess_gas_and_price(
                    calc_excess_blob_gas(
                        parent_blob_gas_used.to(),
                        parent_excess_blob_gas.to(),
                        unit.env
                            .parent_target_blobs_per_block
                            .map(|i| i.to())
                            .unwrap_or(TARGET_BLOB_GAS_PER_BLOCK_CANCUN),
                    ),
                    SpecId::PRAGUE.is_enabled_in(cfg.spec().into_eth_spec()),
                );
            }

            if SpecId::MERGE.is_enabled_in(cfg.spec().into_eth_spec()) && block.prevrandao.is_none()
            {
                // If spec is merge and prevrandao is not set, set it to default
                block.prevrandao = Some(B256::default());
            }

            for (index, test) in tests.into_iter().enumerate() {
                let Some(tx_type) = unit.transaction.tx_type(test.indexes.data) else {
                    if test.expect_exception.is_some() {
                        continue;
                    } else {
                        panic!("Invalid transaction type without expected exception");
                    }
                };
                tx.base.tx_type = tx_type as u8;

                tx.base.gas_limit = unit.transaction.gas_limit[test.indexes.gas].saturating_to();
                tx.base.data = unit
                    .transaction
                    .data
                    .get(test.indexes.data)
                    .unwrap()
                    .clone();

                tx.base.nonce = u64::try_from(unit.transaction.nonce).unwrap();
                tx.base.value = unit.transaction.value[test.indexes.value];

                tx.base.access_list = unit
                    .transaction
                    .access_lists
                    .get(test.indexes.data)
                    .cloned()
                    .flatten()
                    .unwrap_or_default();

                // TODO(EOF)
                //tx.initcodes = unit.transaction.initcodes.clone().unwrap_or_default();

                tx.base.authorization_list = unit
                    .transaction
                    .authorization_list
                    .clone()
                    .map(|auth_list| {
                        auth_list
                            .into_iter()
                            .map(|i| Either::Left(i.into()))
                            .collect::<Vec<_>>()
                    })
                    .unwrap_or_default();

                let to = match unit.transaction.to {
                    Some(add) => TxKind::Call(add),
                    None => TxKind::Create,
                };
                tx.base.kind = to;

                let mut cache = cache_state.clone();
                cache.set_state_clear_flag(
                    SpecId::SPURIOUS_DRAGON.is_enabled_in(cfg.spec().into_eth_spec()),
                );
                let mut state = database::State::builder()
                    .with_cached_prestate(cache)
                    .with_bundle_update()
                    .build();

                // Do the deed
                let timer = Instant::now();
                let (db, exec_result) = if trace {
                    let mut evm = Context::seismic()
                        .with_block(&block)
                        .with_tx(&tx)
                        .with_cfg(&cfg)
                        .with_db(&mut state)
                        .build_seismic_with_inspector(
                            TracerEip3155::buffered(stderr()).without_summary(),
                        );
                    let res = evm.inspect_replay_commit();
                    let db = evm.0.ctx.journaled_state.database;
                    (db, res)
                } else {
                    let mut evm = Context::seismic()
                        .with_block(&block)
                        .with_tx(&tx)
                        .with_cfg(&cfg)
                        .with_db(&mut state)
                        .build_seismic();
                    let res = evm.replay_commit();
                    let db = evm.0.ctx.journaled_state.database;
                    (db, res)
                };
                *elapsed.lock().unwrap() += timer.elapsed();
                let spec = cfg.spec();
                // Dump state and traces if test failed
                let output = check_evm_execution(
                    &test,
                    unit.out.as_ref(),
                    &name,
                    &exec_result,
                    db,
                    spec,
                    print_json_outcome,
                );
                let Err(e) = output else {
                    continue;
                };

                // Print only once or if we are already in trace mode, just return error
                // If trace is true that print_json_outcome will be also true.
                static FAILED: AtomicBool = AtomicBool::new(false);
                if print_json_outcome || FAILED.swap(true, Ordering::SeqCst) {
                    return Err(TestError {
                        name: name.clone(),
                        path: path.clone(),
                        kind: e,
                    });
                }

                // Re-build to run with tracing
                let mut cache = cache_state.clone();
                cache.set_state_clear_flag(
                    SpecId::SPURIOUS_DRAGON.is_enabled_in(cfg.spec().into_eth_spec()),
                );
                let mut state = database::State::builder()
                    .with_cached_prestate(cache)
                    .with_bundle_update()
                    .build();

                println!("\nTraces:");

                let mut evm = Context::seismic()
                    .with_db(&mut state)
                    .with_block(&block)
                    .with_tx(&tx)
                    .with_cfg(&cfg)
                    .build_seismic_with_inspector(
                        TracerEip3155::buffered(stderr()).without_summary(),
                    );

                let _ = evm.inspect_replay_commit();

                println!("\nExecution result: {exec_result:#?}");
                println!("\nExpected exception: {:?}", test.expect_exception);
                println!("\nState before: {cache_state:#?}");
                println!(
                    "\nState after: {:#?}",
                    evm.0.ctx.journaled_state.database.cache
                );
                println!("\nSpecification: {:?}", cfg.spec);
                println!("\nTx: {tx:#?}");
                println!("Block: {block:#?}");
                println!("Cfg: {cfg:#?}");
                println!("\nTest name: {name:?} (index: {index}, path: {path:?}) failed:\n{e}");

                return Err(TestError {
                    path: path.clone(),
                    name: name.clone(),
                    kind: e,
                });
            }
        }
    }
    Ok(())
}

pub fn run(
    test_files: Vec<PathBuf>,
    mut single_thread: bool,
    trace: bool,
    mut print_outcome: bool,
    keep_going: bool,
) -> Result<(), TestError> {
    // Trace implies print_outcome
    if trace {
        print_outcome = true;
    }
    // `print_outcome` or trace implies single_thread
    if print_outcome {
        single_thread = true;
    }
    let n_files = test_files.len();

    let n_errors = Arc::new(AtomicUsize::new(0));
    let console_bar = Arc::new(ProgressBar::with_draw_target(
        Some(n_files as u64),
        ProgressDrawTarget::stdout(),
    ));
    let queue = Arc::new(Mutex::new((0usize, test_files)));
    let elapsed = Arc::new(Mutex::new(std::time::Duration::ZERO));

    let num_threads = match (single_thread, std::thread::available_parallelism()) {
        (true, _) | (false, Err(_)) => 1,
        (false, Ok(n)) => n.get(),
    };
    let num_threads = num_threads.min(n_files);
    let mut handles = Vec::with_capacity(num_threads);
    for i in 0..num_threads {
        let queue = queue.clone();
        let n_errors = n_errors.clone();
        let console_bar = console_bar.clone();
        let elapsed = elapsed.clone();

        let thread = std::thread::Builder::new().name(format!("runner-{i}"));

        let f = move || loop {
            if !keep_going && n_errors.load(Ordering::SeqCst) > 0 {
                return Ok(());
            }

            let (_index, test_path) = {
                let (current_idx, queue) = &mut *queue.lock().unwrap();
                let prev_idx = *current_idx;
                let Some(test_path) = queue.get(prev_idx).cloned() else {
                    return Ok(());
                };
                *current_idx = prev_idx + 1;
                (prev_idx, test_path)
            };

            let result = execute_test_suite(&test_path, &elapsed, trace, print_outcome);

            // Increment after the test is done.
            console_bar.inc(1);

            if let Err(err) = result {
                n_errors.fetch_add(1, Ordering::SeqCst);
                if !keep_going {
                    return Err(err);
                }
            }
        };
        handles.push(thread.spawn(f).unwrap());
    }

    // join all threads before returning an error
    let mut thread_errors = Vec::new();
    for (i, handle) in handles.into_iter().enumerate() {
        match handle.join() {
            Ok(Ok(())) => {}
            Ok(Err(e)) => thread_errors.push(e),
            Err(_) => thread_errors.push(TestError {
                name: format!("thread {i} panicked"),
                path: "".to_string(),
                kind: TestErrorKind::Panic,
            }),
        }
    }
    console_bar.finish();

    println!(
        "Finished execution. Total CPU time: {:.6}s",
        elapsed.lock().unwrap().as_secs_f64()
    );

    let n_errors = n_errors.load(Ordering::SeqCst);
    let n_thread_errors = thread_errors.len();
    if n_errors == 0 && n_thread_errors == 0 {
        println!("All tests passed!");
        Ok(())
    } else {
        println!("Encountered {n_errors} errors out of {n_files} total tests");

        if n_thread_errors == 0 {
            std::process::exit(1);
        }

        if n_thread_errors > 1 {
            println!("{n_thread_errors} threads returned an error, out of {num_threads} total:");
            for error in &thread_errors {
                println!("{error}");
            }
        }
        Err(thread_errors.swap_remove(0))
    }
}<|MERGE_RESOLUTION|>--- conflicted
+++ resolved
@@ -326,18 +326,17 @@
                 continue;
             }
 
-<<<<<<< HEAD
-=======
-            cfg.spec = spec_name.to_spec_id();
-
+            cfg.spec = SeismicSpecId::MERCURY;
+
+            /*
             // set default max blobs number to be 9 for prague
             if cfg.spec.is_enabled_in(SpecId::PRAGUE) {
                 cfg.set_blob_max_count(9);
             } else {
                 cfg.set_blob_max_count(6);
             }
-
->>>>>>> b287ce02
+            */
+
             // EIP-4844
             if let Some(current_excess_blob_gas) = unit.env.current_excess_blob_gas {
                 block.set_blob_excess_gas_and_price(
