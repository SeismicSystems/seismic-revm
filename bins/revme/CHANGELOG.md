# Changelog
All notable changes to this project will be documented in this file.

The format is based on [Keep a Changelog](https://keepachangelog.com/en/1.0.0/),
and this project adheres to [Semantic Versioning](https://semver.org/spec/v2.0.0.html).

## [Unreleased]
<<<<<<< HEAD
=======

## [5.0.0](https://github.com/bluealloy/revm/compare/revme-v4.1.0...revme-v5.0.0) - 2025-05-07

Dependency bump

## [4.1.0](https://github.com/bluealloy/revm/compare/revme-v4.0.2...revme-v4.1.0) - 2025-05-07

### Added

- *(Osaka)* disable EOF ([#2480](https://github.com/bluealloy/revm/pull/2480))
- skip cloning of call input from shared memory ([#2462](https://github.com/bluealloy/revm/pull/2462))
- *(tx)* Add Either RecoveredAuthorization ([#2448](https://github.com/bluealloy/revm/pull/2448))
- *(EOF)* Changes needed for devnet-1 ([#2377](https://github.com/bluealloy/revm/pull/2377))
- Move SharedMemory buffer to context ([#2382](https://github.com/bluealloy/revm/pull/2382))

### Fixed

- *(revme)* evm command caller/target for bench ([#2476](https://github.com/bluealloy/revm/pull/2476))

### Other

- *(revme)* simplify repeated code ([#2432](https://github.com/bluealloy/revm/pull/2432))
- backport from release branch ([#2415](https://github.com/bluealloy/revm/pull/2415)) ([#2416](https://github.com/bluealloy/revm/pull/2416))
- *(lints)* revm-context lints ([#2404](https://github.com/bluealloy/revm/pull/2404))

## [4.0.2](https://github.com/bluealloy/revm/compare/revme-v4.0.0..revme-v4.0.1) - 2025-04-15

### Other


## [4.0.1](https://github.com/bluealloy/revm/compare/revme-v4.0.0...revme-v4.0.1) - 2025-04-09

### Other

- *(revme)* remove revm-handler dependency ([#2366](https://github.com/bluealloy/revm/pull/2366))

## [4.0.0](https://github.com/bluealloy/revm/compare/revme-v3.0.0...revme-v4.0.0) - 2025-03-28

### Added

- Add JournalInner ([#2311](https://github.com/bluealloy/revm/pull/2311))
- Add criterion to revme bench command ([#2295](https://github.com/bluealloy/revm/pull/2295))

### Other

- add criterion benchmark for evm build ([#2319](https://github.com/bluealloy/revm/pull/2319))
- add check for path and existence existence ([#2320](https://github.com/bluealloy/revm/pull/2320))
- bump bench time, and reduce burntpix iterations ([#2315](https://github.com/bluealloy/revm/pull/2315))
- update EOF validation logic and improve error handling ([#2304](https://github.com/bluealloy/revm/pull/2304))

## [3.0.0](https://github.com/bluealloy/revm/compare/revme-v3.0.0-alpha.7...revme-v3.0.0) - 2025-03-24

### Other

- updated the following local packages: revm-database

## [3.0.0-alpha.7](https://github.com/bluealloy/revm/compare/revme-v3.0.0-alpha.6...revme-v3.0.0-alpha.7) - 2025-03-21

### Added

- InspectEvm fn renames, inspector docs, book cleanup ([#2275](https://github.com/bluealloy/revm/pull/2275))

### Fixed

- correct eof kind in verification tests ([#2250](https://github.com/bluealloy/revm/pull/2250))

### Other

- *(revme)* remove deprecated #[clap] attribute

## [3.0.0-alpha.6](https://github.com/bluealloy/revm/compare/revme-v3.0.0-alpha.5...revme-v3.0.0-alpha.6) - 2025-03-16

### Other

- updated the following local packages: revm-primitives, revm-bytecode, revm-context-interface, revm-context, revm-handler, revm-inspector

## [3.0.0-alpha.5](https://github.com/bluealloy/revm/compare/revme-v3.0.0-alpha.4...revme-v3.0.0-alpha.5) - 2025-03-12

### Added

- rename inspect_previous to inspect_replay ([#2194](https://github.com/bluealloy/revm/pull/2194))

## [3.0.0-alpha.4](https://github.com/bluealloy/revm/compare/revme-v3.0.0-alpha.3...revme-v3.0.0-alpha.4) - 2025-03-11

### Other

- Add comments to handler methods ([#2188](https://github.com/bluealloy/revm/pull/2188))

## [3.0.0-alpha.3](https://github.com/bluealloy/revm/compare/revme-v3.0.0-alpha.2...revme-v3.0.0-alpha.3) - 2025-03-10

### Other

- updated the following local packages: revm

## [3.0.0-alpha.2](https://github.com/bluealloy/revm/compare/revme-v3.0.0-alpha.1...revme-v3.0.0-alpha.2) - 2025-03-10

### Added

- remove specification crate ([#2165](https://github.com/bluealloy/revm/pull/2165))

### Other

- JournalTr, JournalOutput, op only using revm crate ([#2155](https://github.com/bluealloy/revm/pull/2155))
- rename transact_previous to replay, move EvmTr traits ([#2153](https://github.com/bluealloy/revm/pull/2153))
- Add docs to revm-bytecode crate ([#2108](https://github.com/bluealloy/revm/pull/2108))
- *(deps)* bump breaking deps ([#2093](https://github.com/bluealloy/revm/pull/2093))
- move all dependencies to workspace ([#2092](https://github.com/bluealloy/revm/pull/2092))

## [3.0.0-alpha.1](https://github.com/bluealloy/revm/compare/revme-v2.5.0...revme-v3.0.0-alpha.1) - 2025-02-16

### Added

- Split Inspector trait from EthHandler into standalone crate (#2075)
- integrate alloy-eips (#2078)
- *(op)* Isthmus precompiles (#2054)
- Evm structure (Cached Instructions and Precompiles) (#2049)
- Context execution (#2013)
- EthHandler trait (#2001)
- *(EIP-7840)* Add blob schedule to execution client cfg (#1980)
- bump eof validation tests (#1963)
- simplify Transaction trait (#1959)
- Split inspector.rs (#1958)
- align Block trait (#1957)
- integrate codspeed (#1935)
- Restucturing Part7 Handler and Context rework (#1865)
- restructuring Part6 transaction crate (#1814)
- extract statetest models/structs to standalone crate (#1808)
- Merge validation/analyzis with Bytecode (#1793)
- restructure part3 fix examples  (#1792)
- Restructuring Part3 inspector crate (#1788)
- restructure Part2 database crate (#1784)
- use TestAuthorization and skip decoding of eip7702 tx (#1785)
- project restructuring Part1 (#1776)
- introducing EvmWiring, a chain-specific configuration (#1672)

### Fixed

- *(revme)* Statetest stop exec when print output is true (#1995)
- *(revme)* statetest remove redundant json output (#1994)
- *(eof)* dont run precompile on ext delegate call (#1964)
- *(revme)* Burntpix bench (#1937)
- *(revme)* include correct bytecode for snailtracer  (#1917)
- statetest json set spec_id (#1766)

### Other

- set alpha.1 version
- Bump licence year to 2025 (#2058)
- improve EIP-3155 tracer (#2033)
- align crates versions (#1983)
- remove analysis bench inner loops (#1936)
- fix comments and docs into more sensible (#1920)
- tie journal database with database getter (#1923)
- use stderr for revme tracer. not panic on bytecode (#1916)
- put snailtracer and analysis contracts in files (#1911)
- Move CfgEnv from context-interface to context crate (#1910)
- Rename PRAGUE_EOF to OSAKA (#1903)
- bump EOF evmone tests to v0.13.0 (#1816)
- *(primitives)* replace HashMap re-exports with alloy_primitives::map (#1805)
- *(revme)* replace `structopt` with `clap` (#1754)

## [2.5.0](https://github.com/bluealloy/revm/compare/revme-v2.4.0...revme-v2.5.0) - 2025-02-11

### Other

- updated the following local packages: revm

## [2.4.0](https://github.com/bluealloy/revm/compare/revme-v2.3.0...revme-v2.4.0) - 2025-01-28

### Other

- devnet5 tests v1.3.0 ([#2021](https://github.com/bluealloy/revm/pull/2021))

## [2.3.0](https://github.com/bluealloy/revm/compare/revme-v2.2.0...revme-v2.3.0) - 2025-01-13

### Added

- *(EIP-7623)* adjuct floor gas check order ([#1990](https://github.com/bluealloy/revm/pull/1990))

### Other

- v53 revm v19.2.0 ([#1972](https://github.com/bluealloy/revm/pull/1972))

## [2.2.0](https://github.com/bluealloy/revm/compare/revme-v2.1.0...revme-v2.2.0) - 2024-12-26

### Added

- blst reprice, remove g1/g2 mul, eest test bump ([#1951](https://github.com/bluealloy/revm/pull/1951))
- eip7691 fraction update ([#1900](https://github.com/bluealloy/revm/pull/1900))

### Other

- Uncouple blob count between CL and EL ([#1899](https://github.com/bluealloy/revm/pull/1899))

## [2.1.0](https://github.com/bluealloy/revm/compare/revme-v2.0.0...revme-v2.1.0) - 2024-11-06

### Other

- Osaka Activation (release_49 branch) ([#1835](https://github.com/bluealloy/revm/pull/1835))
- v49 release ([#1833](https://github.com/bluealloy/revm/pull/1833))

## [2.0.0](https://github.com/bluealloy/revm/compare/revme-v1.0.0...revme-v2.0.0) - 2024-10-23

### Other

- update Cargo.lock dependencies

## [1.0.0](https://github.com/bluealloy/revm/compare/revme-v0.11.0...revme-v1.0.0) - 2024-09-26

### Other

- update Cargo.lock dependencies

## [0.11.0](https://github.com/bluealloy/revm/compare/revme-v0.10.3...revme-v0.11.0) - 2024-10-17

### Added

- Rename PRAGUE_EOF to OSAKA ([#1822](https://github.com/bluealloy/revm/pull/1822))
- *(EIP-7702)* devnet-4 changes ([#1821](https://github.com/bluealloy/revm/pull/1821))

### Other

- remove test u8 check ([#1825](https://github.com/bluealloy/revm/pull/1825))

## [0.10.3](https://github.com/bluealloy/revm/compare/revme-v0.10.2...revme-v0.10.3) - 2024-09-26

### Other

- update Cargo.lock dependencies

## [0.10.2](https://github.com/bluealloy/revm/compare/revme-v0.10.1...revme-v0.10.2) - 2024-09-18

### Added

- *(statetest)* enable EOF in Prague tests ([#1753](https://github.com/bluealloy/revm/pull/1753))


## [0.10.1](https://github.com/bluealloy/revm/compare/revme-v0.10.0...revme-v0.10.1) - 2024-08-30

### Other
- updated the following local packages: revm

## [0.10.0](https://github.com/bluealloy/revm/compare/revme-v0.9.0...revme-v0.10.0) - 2024-08-29

### Added
- *(eip7702)* Impl newest version of EIP  ([#1695](https://github.com/bluealloy/revm/pull/1695))
- c-kzg bump, cleanup on kzgsetting ([#1719](https://github.com/bluealloy/revm/pull/1719))

## [0.9.0](https://github.com/bluealloy/revm/compare/revme-v0.8.0...revme-v0.9.0) - 2024-08-08

### Added
- *(EOF)* Run EOF tests from eth/tests ([#1690](https://github.com/bluealloy/revm/pull/1690))
- *(EOF)* add evmone test suite ([#1689](https://github.com/bluealloy/revm/pull/1689))
- *(EOF)* Add EOF validation in revme bytecode cmd ([#1660](https://github.com/bluealloy/revm/pull/1660))
- *(EOF)* EOF Validation add code type and sub container tracker ([#1648](https://github.com/bluealloy/revm/pull/1648))

### Fixed
- *(statetest)* make bytecode analyzed ([#1666](https://github.com/bluealloy/revm/pull/1666))
- *(EOF)* returning to non-returning jumpf, enable valition error ([#1664](https://github.com/bluealloy/revm/pull/1664))
- *(statetest)* Add back Merge spec ([#1658](https://github.com/bluealloy/revm/pull/1658))

### Other
- Add EOF Layout Fuzz Loop to `revme bytecode` ([#1677](https://github.com/bluealloy/revm/pull/1677))
- *(clippy)* 1.80 rust clippy list paragraph ident ([#1661](https://github.com/bluealloy/revm/pull/1661))
- use `is_zero` for `U256` and `B256` ([#1638](https://github.com/bluealloy/revm/pull/1638))
- bump versions bcs of primitives ([#1631](https://github.com/bluealloy/revm/pull/1631))

## [0.8.0](https://github.com/bluealloy/revm/compare/revme-v0.7.0...revme-v0.8.0) - 2024-07-16

### Added
- *(eof)* cli eof-validation ([#1622](https://github.com/bluealloy/revm/pull/1622))
- *(EOF)* Bytecode::new_raw supports EOF, new_raw_checked added ([#1607](https://github.com/bluealloy/revm/pull/1607))

### Fixed
- *(eip7702)* Add tests and fix some bugs ([#1605](https://github.com/bluealloy/revm/pull/1605))

### Other
- *(GeneralState)* skip fewer specs ([#1603](https://github.com/bluealloy/revm/pull/1603))

## [0.7.0](https://github.com/bluealloy/revm/compare/revme-v0.6.0...revme-v0.7.0) - 2024-07-08

### Other
- replace AccessList with alloy version ([#1552](https://github.com/bluealloy/revm/pull/1552))

## [0.6.0](https://github.com/bluealloy/revm/compare/revme-v0.5.0...revme-v0.6.0) - 2024-06-20

### Added
- *(EOF)* Put EOF bytecode behind an Arc ([#1517](https://github.com/bluealloy/revm/pull/1517))
- *(revme)* add prague spec ([#1506](https://github.com/bluealloy/revm/pull/1506))

### Fixed
- *(eof)* fixture 2 tests ([#1550](https://github.com/bluealloy/revm/pull/1550))

### Other
- replace TransactTo with TxKind ([#1542](https://github.com/bluealloy/revm/pull/1542))
- skip tests with storage check and return status ([#1452](https://github.com/bluealloy/revm/pull/1452))

## [0.5.0](https://github.com/bluealloy/revm/compare/revme-v0.4.0...revme-v0.5.0) - 2024-05-12

### Added
- *(precompile)* Prague - EIP-2537 - BLS12-381 curve operations ([#1389](https://github.com/bluealloy/revm/pull/1389))
- add trace option in `revme evm` ([#1376](https://github.com/bluealloy/revm/pull/1376))
- *(revme)* add --keep-going to statetest command ([#1277](https://github.com/bluealloy/revm/pull/1277))
- EOF (Ethereum Object Format) ([#1143](https://github.com/bluealloy/revm/pull/1143))

### Fixed
- *(revme)* Print one json outcome in statetest ([#1347](https://github.com/bluealloy/revm/pull/1347))
- Drops check for .json when testing a single file ([#1301](https://github.com/bluealloy/revm/pull/1301))

### Other
- *(revme)* increment statetest bar *after* running the test ([#1377](https://github.com/bluealloy/revm/pull/1377))
- *(interpreter)* branch less in as_usize_or_fail ([#1374](https://github.com/bluealloy/revm/pull/1374))

## [0.4.0](https://github.com/bluealloy/revm/compare/revme-v0.3.1...revme-v0.4.0) - 2024-04-02

### Added
- [**breaking**] TracerEip3155 optionally traces memory ([#1234](https://github.com/bluealloy/revm/pull/1234))

### Other
- use uint macro & fix various small things ([#1253](https://github.com/bluealloy/revm/pull/1253))

## [0.3.1](https://github.com/bluealloy/revm/compare/revme-v0.3.0...revme-v0.3.1) - 2024-03-19

### Other
- tag v32 revm v7.1.0 ([#1176](https://github.com/bluealloy/revm/pull/1176))

## [0.3.0](https://github.com/bluealloy/revm/compare/revme-v0.2.2...revme-v0.3.0) - 2024-03-08

### Added
- use `impl` instead of `dyn` in `GetInspector` ([#1157](https://github.com/bluealloy/revm/pull/1157))
- add evm script ([#1039](https://github.com/bluealloy/revm/pull/1039))

### Fixed
- *(revme)* revme error output and remove double summary ([#1169](https://github.com/bluealloy/revm/pull/1169))

### Other
- *(deps)* bump walkdir from 2.4.0 to 2.5.0 ([#1149](https://github.com/bluealloy/revm/pull/1149))

## [0.2.2](https://github.com/bluealloy/revm/compare/revme-v0.2.1...revme-v0.2.2) - 2024-02-22

### Added
- split off serde_json dependency to its own feature ([#1104](https://github.com/bluealloy/revm/pull/1104))

## [0.2.1](https://github.com/bluealloy/revm/compare/revme-v0.2.0...revme-v0.2.1) - 2024-02-07

### Added
- tweeks for v4.0 revm release ([#1048](https://github.com/bluealloy/revm/pull/1048))
- *(revme)* make it runnable by goevmlab ([#990](https://github.com/bluealloy/revm/pull/990))
- EvmBuilder and External Contexts ([#888](https://github.com/bluealloy/revm/pull/888))
- Loop call stack ([#851](https://github.com/bluealloy/revm/pull/851))
- *(revme)* format kzg setup ([#818](https://github.com/bluealloy/revm/pull/818))
- *(interpreter)* add more helper methods to memory ([#794](https://github.com/bluealloy/revm/pull/794))
- derive more traits ([#745](https://github.com/bluealloy/revm/pull/745))
- Alloy primitives ([#724](https://github.com/bluealloy/revm/pull/724))
- implement EIP-4844 ([#668](https://github.com/bluealloy/revm/pull/668))
- *(StateBuilder)* switch builder option from without_bundle to with_bundle ([#688](https://github.com/bluealloy/revm/pull/688))
- alloy migration ([#535](https://github.com/bluealloy/revm/pull/535))
- State with account status ([#499](https://github.com/bluealloy/revm/pull/499))
- *(cancun)* EIP-5656: MCOPY - Memory copying instruction ([#528](https://github.com/bluealloy/revm/pull/528))
- json opcode traces EIP-3155 ([#356](https://github.com/bluealloy/revm/pull/356))
- *(Shanghai)* All EIPs: push0, warm coinbase, limit/measure initcode ([#376](https://github.com/bluealloy/revm/pull/376))
- revm-interpreter created ([#320](https://github.com/bluealloy/revm/pull/320))
- Export CustomPrinter insector from revm ([#300](https://github.com/bluealloy/revm/pull/300))
- substitute web3db to ethersdb ([#293](https://github.com/bluealloy/revm/pull/293))
- *(interpreter)* Unify instruction fn signature ([#283](https://github.com/bluealloy/revm/pull/283))
- *(revm)* Add prevrandao field to EnvBlock ([#271](https://github.com/bluealloy/revm/pull/271))
- Migrate `primitive_types::U256` to `ruint::Uint<256, 4>` ([#239](https://github.com/bluealloy/revm/pull/239))
- *(revm, revme)* gas inspector ([#222](https://github.com/bluealloy/revm/pull/222))

### Fixed
- *(eip4844)* Pass eth tests, additional conditions added. ([#735](https://github.com/bluealloy/revm/pull/735))
- *(test)* Check expect exception and revm error ([#734](https://github.com/bluealloy/revm/pull/734))
- k256 compile error ([#451](https://github.com/bluealloy/revm/pull/451))

### Other
- *(EvmBuilder)* rename builder functions to HandlerCfg ([#1050](https://github.com/bluealloy/revm/pull/1050))
- *(Interpreter)* Split calls to separate functions ([#1005](https://github.com/bluealloy/revm/pull/1005))
- *(revme)* EmptyDb Blockhash string, json-outcome flag, set prevrandao in statetest ([#994](https://github.com/bluealloy/revm/pull/994))
- *(revme)* add recovery of address from secret key ([#992](https://github.com/bluealloy/revm/pull/992))
- *(log)* use alloy_primitives::Log ([#975](https://github.com/bluealloy/revm/pull/975))
- *(docs)* revme readme update ([#898](https://github.com/bluealloy/revm/pull/898))
- simplify use statements ([#864](https://github.com/bluealloy/revm/pull/864))
- decode KZG points directly into the buffers ([#840](https://github.com/bluealloy/revm/pull/840))
- bump v26 revm v3.5.0 ([#765](https://github.com/bluealloy/revm/pull/765))
- tag v25, revm v3.4.0 ([#755](https://github.com/bluealloy/revm/pull/755))
- BLOBBASEFEE opcode ([#721](https://github.com/bluealloy/revm/pull/721))
- Never inline the prepare functions ([#712](https://github.com/bluealloy/revm/pull/712))
- *(deps)* bump bytes from 1.4.0 to 1.5.0 ([#707](https://github.com/bluealloy/revm/pull/707))
- make `impl Default for StateBuilder` generic ([#690](https://github.com/bluealloy/revm/pull/690))
- *(deps)* bump walkdir from 2.3.3 to 2.4.0 ([#692](https://github.com/bluealloy/revm/pull/692))
- *(cfg)* convert chain_id from u256 to u64 ([#693](https://github.com/bluealloy/revm/pull/693))
- Revert "feat: alloy migration ([#535](https://github.com/bluealloy/revm/pull/535))" ([#616](https://github.com/bluealloy/revm/pull/616))
- spell check ([#615](https://github.com/bluealloy/revm/pull/615))
- avoid unnecessary allocations ([#581](https://github.com/bluealloy/revm/pull/581))
- clippy and fmt ([#568](https://github.com/bluealloy/revm/pull/568))
- optimize stack usage for recursive `call` and `create` programs ([#522](https://github.com/bluealloy/revm/pull/522))
- *(deps)* bump hashbrown from 0.13.2 to 0.14.0 ([#519](https://github.com/bluealloy/revm/pull/519))
- Bump v24, revm v3.3.0 ([#476](https://github.com/bluealloy/revm/pull/476))
- *(deps)* bump ruint from 1.7.0 to 1.8.0 ([#465](https://github.com/bluealloy/revm/pull/465))
- Release v23, revm v3.2.0 ([#464](https://github.com/bluealloy/revm/pull/464))
- Release v22, revm v3.1.1 ([#460](https://github.com/bluealloy/revm/pull/460))
- v21, revm v3.1.0 ([#444](https://github.com/bluealloy/revm/pull/444))
- bump all
- remove gas blocks ([#391](https://github.com/bluealloy/revm/pull/391))
- *(deps)* bump bytes from 1.3.0 to 1.4.0 ([#355](https://github.com/bluealloy/revm/pull/355))
- Bump v20, changelog ([#350](https://github.com/bluealloy/revm/pull/350))
- Cleanup imports ([#348](https://github.com/bluealloy/revm/pull/348))
- includes to libs ([#338](https://github.com/bluealloy/revm/pull/338))
- Creating revm-primitives, revm better errors and db components  ([#334](https://github.com/bluealloy/revm/pull/334))
- Correct typo ([#282](https://github.com/bluealloy/revm/pull/282))
- Integer overflow while calculating the remaining gas in GasInspector ([#287](https://github.com/bluealloy/revm/pull/287))
- native bits ([#278](https://github.com/bluealloy/revm/pull/278))
- *(release)* Bump revm and precompiles versions
- Bump primitive_types. Add statetest spec
- Bump revm to v2.3.0
- typos ([#263](https://github.com/bluealloy/revm/pull/263))
- *(eth/test)* Added OEF spec for tests. Skip HighGasPrice ([#261](https://github.com/bluealloy/revm/pull/261))
- Bump revm v2.1.0 ([#224](https://github.com/bluealloy/revm/pull/224))
# v0.1.0
date: 18.12.2021

Initial release. statetest are done, other things I have just started working on.
>>>>>>> 37925695
<|MERGE_RESOLUTION|>--- conflicted
+++ resolved
@@ -5,8 +5,6 @@
 and this project adheres to [Semantic Versioning](https://semver.org/spec/v2.0.0.html).
 
 ## [Unreleased]
-<<<<<<< HEAD
-=======
 
 ## [5.0.0](https://github.com/bluealloy/revm/compare/revme-v4.1.0...revme-v5.0.0) - 2025-05-07
 
@@ -428,5 +426,4 @@
 # v0.1.0
 date: 18.12.2021
 
-Initial release. statetest are done, other things I have just started working on.
->>>>>>> 37925695
+Initial release. statetest are done, other things I have just started working on.