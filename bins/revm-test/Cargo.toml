[package]
name = "revm-test"
version = "1.0.0"
edition = "2021"
# See more keys and their definitions at https://doc.rust-lang.org/cargo/reference/manifest.html

[dependencies]
bytes = "1.7"
hex = "0.4"
<<<<<<< HEAD
revm = { path = "../../crates/revm", default-features=false }
=======
revm = { path = "../../crates/revm", version = "18.0.0", default-features=false }
>>>>>>> 900409f1
microbench = "0.5"
alloy-sol-macro = "0.8.11"
alloy-sol-types = "0.8.11"
regex = "1.10.6"
eyre = "0.6.12"

[features]
seismic = ["alloy-sol-macro/seismic", "alloy-sol-types/seismic", "revm/seismic"]

[[bin]]
name = "analysis"

[[bin]]
name = "snailtracer"

[[bin]]
name = "transfer"

[[bin]]
name = "burntpix"<|MERGE_RESOLUTION|>--- conflicted
+++ resolved
@@ -7,19 +7,13 @@
 [dependencies]
 bytes = "1.7"
 hex = "0.4"
-<<<<<<< HEAD
-revm = { path = "../../crates/revm", default-features=false }
-=======
 revm = { path = "../../crates/revm", version = "18.0.0", default-features=false }
->>>>>>> 900409f1
 microbench = "0.5"
 alloy-sol-macro = "0.8.11"
 alloy-sol-types = "0.8.11"
 regex = "1.10.6"
 eyre = "0.6.12"
 
-[features]
-seismic = ["alloy-sol-macro/seismic", "alloy-sol-types/seismic", "revm/seismic"]
 
 [[bin]]
 name = "analysis"
