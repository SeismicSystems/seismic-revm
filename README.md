--- conflicted
+++ resolved
@@ -1,22 +1,4 @@
-<<<<<<< HEAD
-# Seismic REVM
-
-This repository contains Seismic's fork of REVM
-
-The upstream repository lives [here](https://github.com/bluealloy/revm). This fork is up-to-date with it through commit `900409f`. You can see this by viewing the [main](https://github.com/SeismicSystems/seismic-revm/tree/main) branch on this repository
-
-You can view all of our changes vs. upstream on this [pull request](https://github.com/SeismicSystems/seismic-revm/pull/2). The sole purpose of this PR is display our diff; it will never be merged in to the main branch of this repo
-
-## Structure
-
-Seismic's forks of the [reth](https://github.com/paradigmxyz/reth) stack all have the same branch structure:
-- `main` or `master`: this branch only consists of commits from the upstream repository. However it will rarely be up-to-date with upstream. The latest commit from this branch reflects how recently Seismic has merged in upstream commits to the seismic branch
-- `seismic`: the default and production branch for these repositories. This includes all Seismic-specific code essential to make our network run
-
-# revm
-=======
 # Mercury Specification – Seismic’s REVM
->>>>>>> def99a32
 
 Mercury is an EVM specification built by Seismic. This repository outlines the differences from standard EVM/REVM implementations. It will host our modifications to the EVM, as well as newly introduced features. This document serves as a diff report against REVM and assumes familiarity with both REVM and, more broadly, the EVM.
 
@@ -91,6 +73,20 @@
 
 ---
 
+## Upstream
+
+The upstream repository lives [here](https://github.com/bluealloy/revm). This fork is up-to-date with it through commit `900409f`. You can see this by viewing the [main](https://github.com/SeismicSystems/seismic-revm/tree/main) branch on this repository
+
+You can view all of our changes vs. upstream on this [pull request](https://github.com/SeismicSystems/seismic-revm/pull/2). The sole purpose of this PR is display our diff; it will never be merged in to the main branch of this repo
+
+### Structure
+
+Seismic's forks of the [reth](https://github.com/paradigmxyz/reth) stack all have the same branch structure:
+- `main` or `master`: this branch only consists of commits from the upstream repository. However it will rarely be up-to-date with upstream. The latest commit from this branch reflects how recently Seismic has merged in upstream commits to the seismic branch
+- `seismic`: the default and production branch for these repositories. This includes all Seismic-specific code essential to make our network run
+
+---
+
 ## Conclusion
 
 We are working on many more features, so you can expect this diff documentation to grow over time.
