--- conflicted
+++ resolved
@@ -1,658 +1 @@
 Because this is workspace with multi libraries, tags will be simplified, and with this document you can match version of project with git tag.
-
-<<<<<<< HEAD
-=======
-# v66 tag
-date: 24.03.205
-
-Stable release of Revm new Execution API and Evm Framework.
-
-* `revm-primitives`: 16.0.0-alpha.5 -> 16.0.0
-* `revm-context-interface`: 1.0.0-alpha.6 -> 1.0.0
-* `revm-context`: 1.0.0-alpha.6 -> 1.0.0
-* `revm-database`: 1.0.0-alpha.5 -> 1.0.0
-* `revm-interpreter`: 16.0.0-alpha.7 -> 16.0.0
-* `revm-precompile`: 17.0.0-alpha.7 -> 17.0.0
-* `revm-handler`: 1.0.0-alpha.7 -> 1.0.0
-* `revm-inspector`: 1.0.0-alpha.7 -> 1.0.0
-* `revme`: 3.0.0-alpha.6 -> 3.0.0
-* `op-revm`: 1.0.0-alpha.6 -> 1.0.0
-* `revm-bytecode`: 1.0.0-alpha.5 -> 1.0.0
-* `revm-state`: 1.0.0-alpha.5 -> 1.0.0
-* `revm-database-interface`: 1.0.0-alpha.5 -> 1.0.0
-* `revm`: 20.0.0-alpha.7 -> 20.0.0
-
-# v65 tag
-date 23.03.2025
-
-Optimism fixes, preo for release v20.0.0 release.
-Breaking changes related to EVMError, more about this here: https://github.com/bluealloy/revm/pull/2280
-
-* `revm-primitives`: 16.0.0-alpha.4 -> 16.0.0-alpha.5 (⚠ API breaking changes)
-* `revm-context-interface`: 1.0.0-alpha.5 -> 1.0.0-alpha.6 (⚠ API breaking changes)
-* `revm-context`: 1.0.0-alpha.5 -> 1.0.0-alpha.6 (⚠ API breaking changes)
-* `revm-database`: 1.0.0-alpha.4 -> 1.0.0-alpha.5 (✓ API compatible changes)
-* `revm-interpreter`: 16.0.0-alpha.6 -> 16.0.0-alpha.7 (✓ API compatible changes)
-* `revm-precompile`: 17.0.0-alpha.6 -> 17.0.0-alpha.7 (⚠ API breaking changes)
-* `revm-handler`: 1.0.0-alpha.6 -> 1.0.0-alpha.7 (✓ API compatible changes)
-* `revm-inspector`: 1.0.0-alpha.6 -> 1.0.0-alpha.7 (⚠ API breaking changes)
-* `revme`: 3.0.0-alpha.6 -> 3.0.0-alpha.7 (✓ API compatible changes)
-* `op-revm`: 1.0.0-alpha.5 -> 1.0.0-alpha.6 (⚠ API breaking changes)
-* `revm-bytecode`: 1.0.0-alpha.4 -> 1.0.0-alpha.5
-* `revm-state`: 1.0.0-alpha.4 -> 1.0.0-alpha.5
-* `revm-database-interface`: 1.0.0-alpha.4 -> 1.0.0-alpha.5
-* `revm`: 20.0.0-alpha.6 -> 20.0.0-alpha.7
-
-# v63 tag
-date: 16.03.2025
-
-Docs, prep for v20.0.0 release.
-
-* `revm-primitives`: 16.0.0-alpha.3 -> 16.0.0-alpha.4 (✓ API compatible changes)
-* `revm-bytecode`: 1.0.0-alpha.3 -> 1.0.0-alpha.4 (⚠️ API breaking changes)
-* `revm-context-interface`: 1.0.0-alpha.4 -> 1.0.0-alpha.5 (✓ API compatible changes)
-* `revm-context`: 1.0.0-alpha.4 -> 1.0.0-alpha.5 (✓ API compatible changes)
-* `revm-precompile`: 17.0.0-alpha.5 -> 17.0.0-alpha.6 (✓ API compatible changes)
-* `revm-handler`: 1.0.0-alpha.5 -> 1.0.0-alpha.6 (✓ API compatible changes)
-* `revm-inspector`: 1.0.0-alpha.5 -> 1.0.0-alpha.6 (✓ API compatible changes)
-* `op-revm`: 1.0.0-alpha.4 -> 1.0.0-alpha.5 (⚠️ API breaking changes)
-* `revm-state`: 1.0.0-alpha.3 -> 1.0.0-alpha.4
-* `revm-database-interface`: 1.0.0-alpha.3 -> 1.0.0-alpha.4
-* `revm-database`: 1.0.0-alpha.3 -> 1.0.0-alpha.4
-* `revm-interpreter`: 16.0.0-alpha.5 -> 16.0.0-alpha.6
-* `revm`: 20.0.0-alpha.5 -> 20.0.0-alpha.6
-* `revme`: 3.0.0-alpha.5 -> 3.0.0-alpha.6
-
-# v62 tag
-date: 12.03.2025
-
-A few small breaking changed in preparation for v20.0.0.
-
-* `revm-context-interface`: 1.0.0-alpha.3 -> 1.0.0-alpha.4
-* `revm-context`: 1.0.0-alpha.3 -> 1.0.0-alpha.4
-* `revm-interpreter`: 16.0.0-alpha.4 -> 16.0.0-alpha.5
-* `revm-handler`: 1.0.0-alpha.4 -> 1.0.0-alpha.5
-* `revm-inspector`: 1.0.0-alpha.4 -> 1.0.0-alpha.5
-* `revme`: 3.0.0-alpha.4 -> 3.0.0-alpha.5
-* `op-revm`: 1.0.0-alpha.3 -> 1.0.0-alpha.4
-* `revm-precompile`: 17.0.0-alpha.4 -> 17.0.0-alpha.5
-* `revm`: 20.0.0-alpha.4 -> 20.0.0-alpha.5
-
-# v61 tag
-date: 11.03.2025
-
-Bug fixes for op-revm.
-
-* `revm-primitives`: 16.0.0-alpha.2 -> 16.0.0-alpha.3
-* `revm-bytecode`: 1.0.0-alpha.2 -> 1.0.0-alpha.3
-* `revm-state`: 1.0.0-alpha.2 -> 1.0.0-alpha.3
-* `revm-database-interface`: 1.0.0-alpha.2 -> 1.0.0-alpha.3
-* `revm-context-interface`: 1.0.0-alpha.2 -> 1.0.0-alpha.3
-* `revm-context`: 1.0.0-alpha.2 -> 1.0.0-alpha.3
-* `revm-database`: 1.0.0-alpha.2 -> 1.0.0-alpha.3
-* `revm-interpreter`: 16.0.0-alpha.3 -> 16.0.0-alpha.4
-* `revm-precompile`: 17.0.0-alpha.3 -> 17.0.0-alpha.4
-* `revm-handler`: 1.0.0-alpha.3 -> 1.0.0-alpha.4
-* `revm-inspector`: 1.0.0-alpha.3 -> 1.0.0-alpha.4
-* `revm`: 20.0.0-alpha.3 -> 20.0.0-alpha.4
-* `revme`: 3.0.0-alpha.3 -> 3.0.0-alpha.4
-* `op-revm`: 1.0.0-alpha.2 -> 1.0.0-alpha.3
-* `revm-statetest-types`: 1.0.0-alpha.3 -> 1.0.0-alpha.4
-
-# v60 tag
-date: 10.03.2025
-
-Bug fix on blockhash opcode.
-
-* `revm-interpreter`: 16.0.0-alpha.2 -> 16.0.0-alpha.3
-* `revm-precompile`: 17.0.0-alpha.2 -> 17.0.0-alpha.3
-* `revm`: 20.0.0-alpha.2 -> 20.0.0-alpha.3
-* `revm-handler`: 1.0.0-alpha.2 -> 1.0.0-alpha.3
-* `revm-inspector`: 1.0.0-alpha.2 -> 1.0.0-alpha.3
-* `revm-statetest-types`: 1.0.0-alpha.2 -> 1.0.0-alpha.3
-* `revme`: 3.0.0-alpha.2 -> 3.0.0-alpha.3
-* `op-revm`: 1.0.0-alpha.1 -> 1.0.0-alpha.2
-
-
-# v59 tag
-date: 10.03.2025
-
-* Few bugs fixes mostly for optimism crate.
-* remv-optimism renamed to op-revm.
-* revm-specification files moved to revm-primitives
-* docs, initial book and cleanup.
-
-Versions:
-
-* `revm-primitives`: 16.0.0-alpha.1 -> 16.0.0-alpha.2
-* `revm-bytecode`: 1.0.0-alpha.1 -> 1.0.0-alpha.2
-* `revm-state`: 1.0.0-alpha.1 -> 1.0.0-alpha.2
-* `revm-database-interface`: 1.0.0-alpha.1 -> 1.0.0-alpha.2
-* `revm-context-interface`: 1.0.0-alpha.1 -> 1.0.0-alpha.2
-* `revm-context`: 1.0.0-alpha.1 -> 1.0.0-alpha.2
-* `revm-database`: 1.0.0-alpha.1 -> 1.0.0-alpha.2
-* `revm-interpreter`: 16.0.0-alpha.1 -> 16.0.0-alpha.2
-* `revm-precompile`: 17.0.0-alpha.1 -> 17.0.0-alpha.2
-* `revm-handler`: 1.0.0-alpha.1 -> 1.0.0-alpha.2
-* `revm-inspector`: 1.0.0-alpha.1 -> 1.0.0-alpha.2
-* `revm`: 20.0.0-alpha.1 -> 20.0.0-alpha.2
-* `revm-statetest-types`: 1.0.0-alpha.1 -> 1.0.0-alpha.2
-* `revme`: 3.0.0-alpha.1 -> 3.0.0-alpha.2
-* `op-revm`: 1.0.0-alpha.1
-
-# v57 tag
-date 16.02.2025
-
-Big refactor of the code.
-Introduction of Revm Framework a way to extend evm without forking.
-
-* `revm` = 19.5.0 -> 20.0.0-alpha.1
-* `revm-primitives` = 15.2.0 -> 16.0.0-alpha.1
-* `revm-interpreter` = 15.2.0 -> 16.0.0-alpha.1
-* `revm-precompile` = 16.1.0 -> 17.0.0-alpha.1
-* `revme` = 2.5.0 -> 3.0.0-alpha.1
-
-New crates:
-* `revm-bytecode` = 1.0.0-alpha.1
-* `revm-database` = 1.0.0-alpha.1
-* `revm-database-interface` = 1.0.0-alpha.1
-* `revm-specification` = 1.0.0-alpha.1
-* `revm-state` = 1.0.0-alpha.1
-* `revm-inspector` = 1.0.0-alpha.1
-* `revm-statetest-types` = 1.0.0-alpha.1
-* `revm-context` = 1.0.0-alpha.1
-* `revm-context-interface` = 1.0.0-alpha.1
-* `revm-handler` = 1.0.0-alpha.1
-
-
-
-# v56 tag
-date: 11.02.2025
-
-Optimism fixes and improvements.
-
-* `revm`: 19.4.0 -> 19.5.0
-* `revm-interpreter`: 15.1.0 -> 15.2.0
-* `revm-primitives`: 15.1.0 -> 15.2.0
-* `revm-precompile`: 16.0.0 -> 16.1.0
-* `revme`: 2.4.0 -> 2.5.0
-
-# v55 tag
-
-date: 28.01.2025
-
-Small release for Prague devnet-6 network.
-
-* `revme`: 2.3.0 -> 2.4.0
-* `revm`: 19.3.0 -> 19.4.0
-
-# v54 tag
-
-date: 13.01.2025
-
-Changes for Prague devnet-5 network.
-
-* `revme`: 2.2.0 -> 2.3.0
-* `revm`: 19.2.0 -> 19.3.0
-
-# v53 tag
-
-date: 06.01.2025
-
-Fix for previous release related to Optimism.
-
-* `revm`: 19.1.0 -> 19.2.0
-
-# v52 tag
-
-date: 06.01.2025
-
-Optimism isthmus spec added.
-
-* `revm`: 19.0.0 -> 19.1.0
-
-# v51 tag
-date 26.12.2024
-devnet-5 release.
-
-* `revme`: 2.1.0 -> 2.2.0
-* `revm`: 18.0.0 -> 19.0.0
-* `revm-interpreter`: 14.0.0 -> 15.0.0
-* `revm-primitives`: 14.0.0 -> 15.1.0
-* `revm-precompile`: 15.0.0 -> 16.0.0
-
->>>>>>> 398ef740
-# v50 tag
-date 06.11.2024
-Maintenance release. Bump alloy-primitives deps, few utilities.
-
-* `revme`: 2.0.0 -> 2.1.0
-* `revm`: 17.1.0 -> 18.0.0
-* `revm-interpreter`: 13.0.0 -> 14.0.0
-* `revm-primitives`: 13.0.0 -> 14.0.0
-* `revm-precompile`: 14.0.0 -> 15.0.0
-
-# v49 tag
-date 23.10.2024
-Maintenance release. Bump alloydb deps.
-
-* `revm`: 17.0.0 -> 17.1.0 (✓ API compatible changes)
-
-# v48 tag
-date 23.10.2024
-Maintenance release. Bug fix for EIP-7702.
-
-* `revm`: 16.0.0 -> 17.0.0 (✓ API compatible changes)
-* `revm-primitives`: 12.0.0 -> 13.0.0 (✓ API compatible changes)
-* `revme`: 1.0.0 -> 2.0.0
-* `revm-interpreter`: 12.0.0 -> 13.0.0
-* `revm-precompile`: 13.0.0 -> 14.0.0
-
-# v47 tag
-date: 17.10.2024
-Maintenance release. bumping new alloy-eip7702
-
-* `revme`: 0.11.0 -> 1.0.0
-* `revm`: 15.0.0 -> 16.0.0 
-* `revm-primitives`: 11.0.0 -> 12.0.0
-* `revm-precompile`: 12.0.0 -> 13.0.0
-* `revm-interpreter`: 11.0.0 -> 12.0.0
-
-# v46 tag
-date: 17.10.2024
-Maintenance release. EIP-7702 newest changes, alloy-primitives bump.
-
-* `revme`: 0.10.3 -> 0.11.0
-* `revm`: 14.0.3 -> 15.0.0 
-* `revm-primitives`: 10.0.0 -> 11.0.0
-* `revm-precompile`: 11.0.3 -> 12.0.0
-* `revm-interpreter`: 10.0.3 -> 11.0.0
-
-# v45 tag
-date: 26.09.2024
-
-Maintenance release.
-
-* `revme`: 0.10.2 -> 0.10.3 
-* `revm`: 14.0.2 -> 14.0.3 
-* `revm-primitives`: 9.0.2 -> 10.0.0
-* `revm-interpreter`: 10.0.2 -> 10.0.3
-* `revm-precompile`: 11.0.2 -> 11.0.3
-
-# v44 tag
-date: 18.09.2024
-
-Small maintenance release.
-Code can be found in release/v44 branch.
-Fixes bug with Inspector selfdestruct not called every time, and enabled PRAGUE_EOF in statetest for PRAGUE tests.
-
-* `revme`: 0.10.1 -> 0.10.2
-* `revm`: 14.0.1 -> 14.0.2
-* `revm-interpreter`: 10.0.1 -> 10.0.2
-* `revm-primitives`: 9.0.1 -> 9.0.2
-* `revm-precompile`: 11.0.1 -> 11.0.2
-* `revm-test`: 0.1.0
-
-# v43 tag
-date: 30.08.2024
-
-Logo change and doc fix.
-
-* `revm`: 14.0.0 -> 14.0.1
-* `revm-interpreter`: 10.0.0 -> 10.0.1
-* `revm-primitives`: 9.0.0 -> 9.0.1
-* `revm-precompile`: 11.0.0 -> 11.0.1
-* `revme`: 0.10.0 -> 0.10.1
-
-# v42 tag
-date: 29.08.2024
-
-new EIP-7702 implemented. Passing all EOF and EIP-7702 tests.
-Preparation for devnet-3.
-
-* `revme`: 0.9.0 -> 0.10.0
-* `revm`: 13.0.0 -> 14.0.0
-* `revm-interpreter`: 9.0.0 -> 10.0.0
-* `revm-primitives`: 8.0.0 -> 9.0.0
-* `revm-precompile`: 10.0.0 -> 11.0.0
-
-# v41 tag
-date: 08.08.2024
-
-EOF fixes and improvements.
-Optimism Granite fork support.
-
-* `revme`: 0.8.0 -> 0.9.0
-* `revm`: 12.1.0 -> 13.0.0
-* `revm-interpreter`: 8.1.0 -> 9.0.0
-* `revm-primitives`: 7.1.0 -> 8.0.0
-* `revm-precompile`: 9.2.0 -> 10.0.0
-* `revm-test`: 0.1.0
-
-# v40 tag
-date 17.07.2024
-
-EOF bugfix.
-
-* revm: 12.0.0 -> 12.1.0
-* revm-interpreter: 8.0.0 -> 8.1.0
-* revm-primitives: 7.0.0 -> 7.1.0
-* revm-precompile: 9.1.0 -> 8.2.0
-
-# v39 tag
-date: 16.07.2024
-
-Fixes for eip7702 and EOF. Kzg precompile alternative kzg-rs added. 
-
-* revme: 0.7.0 -> 0.8.0
-* revm: 11.0.0 -> 12.0.0
-* revm-interpreter: 7.0.0 -> 8.0.0
-* revm-primitives: 6.0.0 -> 7.0.0
-* revm-precompile: 9.0.0 -> 9.1.0
-
-# v38 tag
-date: 08.07.2024
-
-* Add EIP-7702 for Prague.
-* Import AccessList from alloy-eips repo.
-* EOF fixes
-* Utility changes.
-
-Versions
-* revme: 0.6.0 -> 0.7.0
-* revm: 10.0.0 -> 11.0.0
-* revm-interpreter: 6.0.0 -> 7.0.0
-* revm-primitives: 5.0.0 -> 6.0.0
-* revm-precompile: 8.0.0 -> 9.0.0
-
-# v37 tag
-date: 20.06.2024
-
-Audit of the codebase announced: https://hackmd.io/G7zazTX4TtekCnj6xlgctQ
-secp256r1 precompile added.
-
-Prague changes:
-* EOF bugs squashed.
-* Introducing PragueEOF hardfork.
-* EIP-2935 (blockhashes) modified for devnet-1.
-* Fixed for BLS12-381 curve.
-
-Versions:
-* revme: 0.5.0 -> 0.6.0
-* revm: 9.0.0 -> 10.0.0
-* revm-interpreter: 5.0.0 -> 6.0.0
-* revm-primitives: 4.0.0 -> 5.0.0
-* revm-precompile: 7.0.0 -> 8.0.0
-
-# v36 tag
-date: 12.05.2024
-
-Support for prague EIPs.
-* EOF not fully tested but most of implementation is there.
-* EIP-2537: BLS12-381 curve operations
-* EIP-2935: Serve historical block hashes from state
-
-EOF removed BytecodeLocked, OpCode table got changed, and CallInputs got refactored.
-
-* revme: 0.4.0 -> 0.5.0 (⚠️ API breaking changes)
-* revm: 8.0.0 -> 9.0.0 (⚠️ API breaking changes)
-* revm-interpreter: 4.0.0 -> 5.0.0 (⚠️ API breaking changes)
-* revm-primitives: 3.1.1 -> 4.0.0 (⚠️ API breaking changes)
-* revm-precompile: 6.0.0 -> 7.0.0 (⚠️ API breaking changes)
-* revm-test: 0.1.0
-
-# v35 tag
-date: 02.04.2024
-
-Small release. Alloy bump. Small refactors and deprecated functions removed.
-
-* revme: 0.3.1 -> 0.4.0 (✓ API compatible changes)
-* revm: 7.2.0 -> 8.0.0 (⚠️ API breaking changes)
-* revm-interpreter: 3.4.0 -> 4.0.0 (⚠️ API breaking changes)
-* revm-primitives: 3.1.0 -> 3.1.1 (✓ API compatible changes)
-* revm-precompile: 5.1.0 -> 6.0.0 (⚠️ API breaking changes)
-* revm-test: 0.1.0
-
-# v34 tag
-date: 20.03.2024
-
-Small release, few utilities and refactoring, precompiles fn and Interpreter helper macros are made public.
-
-* revme: 0.3.0 -> 0.3.1 (✓ API compatible changes)
-* revm: 7.1.0 -> 7.2.0 (✓ API compatible changes)
-* revm-interpreter: 3.3.0 -> 3.4.0 (✓ API compatible changes)
-* revm-primitives: 3.0.0 -> 3.1.0 (✓ API compatible changes)
-* revm-precompile: 5.0.0 -> 5.1.0 (✓ API compatible changes)
-
-# v33 tag TODO
-
-# v32 tag
-date: 08.03.2024
-
-Publish revm v7.1.0 that extends v7.0.0 with more restrictive context precompile.
-
-* revm: 7.0.0(yanked) -> 7.1.0 (⚠️ API breaking changes)
-* revm-interpreter: 3.2.0 -> 3.3.0 (✓ API compatible changes)
-
-# v31 tag
-date 08.03.2024
-
-Stateful and context aware precompiles types added. Few improvements and fixes.
-
-* revme: 0.2.2 -> 0.3.0 (⚠️ API breaking changes)
-* revm: 6.1.0 -> 7.0.0(yanked) (⚠️ API breaking changes)
-* revm-interpreter: 3.1.0 -> 3.2.0 (✓ API compatible changes)
-* revm-primitives: 2.1.0 -> 3.0.0 (⚠️ API breaking changes)
-* revm-precompile: 4.1.0 -> 5.0.0 (⚠️ API breaking changes)
-
-# v30 tag
-date: 23.02.2024
-
-Small release.
-Fixes db panic propagation and OP l1block load after cancun.
-
-* revme: 0.2.1 -> 0.2.2 (✓ API compatible changes)
-* revm: 6.0.0 -> 6.1.0 (✓ API compatible changes)
-* revm-interpreter: 3.0.0 -> 3.1.0 (✓ API compatible changes)
-* revm-primitives: 2.0.1 -> 2.1.0 (✓ API compatible changes)
-* revm-precompile: 4.0.1 -> 4.1.0 (✓ API compatible changes)
-
-# v29 tag
-date: 17.02.2024
-
-Small release, `return_memory_range` included inside `CallInput`.
-Few fixes.
-
-* revm: 5.0.0 -> 6.0.0 (⚠️ API breaking changes)
-* revm-interpreter: 2.1.0 -> 3.0.0 (⚠️ API breaking changes)
-* revm-primitives: 2.0.0 -> 2.0.1 (✓ API compatible changes)
-* revm-precompile: 4.0.0 -> 4.0.1 (✓ API compatible changes)
-
-# v28 tag
-date: 12.02.2024
-
-Small release, function renaming and some helper functions added.
-
-* revm: 4.0.0 -> 5.0.0 (⚠️ API breaking changes)
-* revm-interpreter: 2.0.0 -> 2.1.0 (✓ API compatible changes)
-* revm-precompile: 3.0.0 -> 4.0.0 (⚠️ API breaking changes)
-* revm-test: 0.1.0
-
-# v27 tag
-date: 07.02.2024
-
-Refactor of Evm logic as list of handlers inside EvmHandler and EvmBuilder that open up the Evm and allow overwriting the default behavior.
-Change how call loop (Previously it was recursion) is handled in Evm
-
-* revm: v4.0.0
-* revm-precompile: v3.0.0
-* revm-primitives: v2.0.0
-* revm-interpreter: v2.0.0
-* revme: 0.2.1
-
-# v26 tag
-date 02.10.2023
-
-Migration to alloy primitive types.
-
-* revm: v3.5.0
-* revm-precompile: v2.2.0
-* revm-primitives: v1.3.0
-* revm-interpreter: v1.3.0
-
-# v25 tag
-date: 28.09.2023
-
-Bigger release. Cancun support, revm State added and some cleanup refactoring.
-
-* revm: v3.4.0
-* revm-precompile: v2.1.0
-* revm-primitives: v1.2.0
-* revm-interpreter: v1.2.0
-
-
-# v24 tag
-date: 03.05.2023
-
-Consensus bug inside journal and some small changes.
-
-* revm: v3.3.0
-* revm-precompile: v2.0.3
-* revm-primitives: v1.1.2
-* revm-interpreter: v1.1.2
-
-# v23 tag
-date: 19.04.2023
-
-consensus bug fix inside journal.
-
-* revm: v3.2.0
-
-# v22 tag
-date: 14.04.2023
-
-Fix for k256 build
-
-* revm: v3.1.1
-* revm-precompile: v2.0.2
-* revm-primitives: v1.1.1
-* revm-interpreter: v1.1.1
-
-# v21 tag
-date 04.04.2023
-
-Shanghai supported and gas block optimization removed.
-
-* revm: v3.1.0
-* revm-precompile: v2.0.1
-* revm-primitives: v1.1.0
-* revm-interpreter: v1.1.0
-
-# v20 tag
-date 29.01.2023
-Big release. primitives and interpreter libs and optimizations.
-This tag can be found in `main`
-
-* revm: v3.0.0
-* revm-precompile: v2.0.0
-* revm-primitives: v1.0.0
-* revm-interpreter: v1.0.0
-
-# v19 tag
-data 22.11.2022
-Bump dependency in revm and precompiles
-Found on same branch as v17 tag.
-
-* revm: v2.3.1
-* revm_precompiles: v1.1.2
-
-# v18 tag
-date: 16.11.2022
-Found on same branch as v17 tag.
-
-* revm: v2.3.0
-
-# v17 tag
-date: 12.11.2022
-code with the tag can be found in `release/v17` branch, reason is that `ruint` commit merged in `main` isn't going in this release.
-
-* revm: v2.2.0 consensus bug fix
-
-# v16 tag
-date: 25.09.2022
-
-* revm: v2.1.0
-
-# v15 tag
-date: 10.09.2022
-
-* revm: v2.0.0 consensus bug fix
-* revm_precompiles: v1.1.1
-# v14 tag
-date: 09.08.2022
-
-* revm: v1.9.0
-
-# v13 tag
-date: 01.08.2022
-
-* revm: v1.8.0
-
-# v12 tag
-date: 11.06.2022
-
-* revm: v1.7.0
-* revm_precompiles: v1.1.0
-
-# v11 tag
-date: 02.06.2022
-
-* revm: v1.6.0
-
-# v10 tag
-date: 09.06.2022
-
-* revm: v1.5.0: consensus bug fix
-
-# v9 tag [small release]
-date 06.06.2022
-
-* revm: v1.4.1
-# v8 tag [small release]
-date: 03.06.2022
-
-* revm: v1.4.0
-# v7 tag [small release]
-date: 11.5.2022
-
-* revm: v1.3.1
-# v6 tag
-date: 30.4.2022
-
-* revm: v1.3.0
-* revm_precompiles: v1.0.0
-
-# v5 tag
-date: 20.1.2022
-
-* revm_precompiles: v0.4.0
-* revm: v1.2.0
-
-# v4 tag
-* revm: v1.1.0
-
-# v3 tag
-
-* revm: v1.0.0 
-* revme: v0.1.0
-
-# v2 tag
-
-* revm: v0.5.0
-* revm_precompiles: v0.3.0
-
-# v1 tag
-
-* revm: v0.4.0
-* revm_precompiles: v0.2.0
-*revmjs: v0.1.0