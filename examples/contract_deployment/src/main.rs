--- conflicted
+++ resolved
@@ -9,11 +9,7 @@
     database::CacheDB,
     database_interface::EmptyDB,
     handler::EvmTr,
-<<<<<<< HEAD
-    primitives::{hex, Bytes, FlaggedStorage, TxKind, U256},
-=======
-    primitives::{hex, Bytes, StorageValue, TxKind},
->>>>>>> b287ce02
+    primitives::{hex, Bytes, FlaggedStorage, StorageValue, TxKind},
     ExecuteCommitEvm, ExecuteEvm, MainBuilder, MainContext,
 };
 
