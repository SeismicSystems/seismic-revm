--- conflicted
+++ resolved
@@ -24,34 +24,12 @@
 opt-level = 3
 
 [patch.crates-io]
-<<<<<<< HEAD
 # alloy-core = { git = "ssh://git@github.com/SeismicSystems/seismic-alloy-core.git", rev = "e9f2685c" }
 # alloy-dyn-abi = { git = "ssh://git@github.com/SeismicSystems/seismic-alloy-core.git", rev = "e9f2685c" }
-# alloy-json-abi = { git = "ssh://git@github.com/SeismicSystems/seismic-alloy-core.git", rev = "e9f2685c" }
+alloy-json-abi = { git = "ssh://git@github.com/SeismicSystems/seismic-alloy-core.git", rev = "e9f2685c" }
 alloy-primitives = { git = "ssh://git@github.com/SeismicSystems/seismic-alloy-core.git", rev = "e9f2685c" }
 alloy-sol-macro = { git = "ssh://git@github.com/SeismicSystems/seismic-alloy-core.git", rev = "e9f2685c" }
 alloy-sol-macro-expander = { git = "ssh://git@github.com/SeismicSystems/seismic-alloy-core.git", rev = "e9f2685c" }
 alloy-sol-macro-input = { git = "ssh://git@github.com/SeismicSystems/seismic-alloy-core.git", rev = "e9f2685c" }
 alloy-sol-types = { git = "ssh://git@github.com/SeismicSystems/seismic-alloy-core.git", rev = "e9f2685c" }
-# alloy-sol-type-parser = { git = "ssh://git@github.com/SeismicSystems/seismic-alloy-core.git", rev = "e9f2685c" }
-
-# alloy-core = { path = "../seismic-alloy-core/crates/core" }
-# # alloy-dyn-abi = { path = "../seismic-alloy-core/crates/dyn-abi" }
-# alloy-json-abi = { path = "../seismic-alloy-core/crates/json-abi" }
-# alloy-primitives = { path = "../seismic-alloy-core/crates/primitives" }
-# alloy-sol-macro = { path = "../seismic-alloy-core/crates/sol-macro" }
-# alloy-sol-macro-expander = { path = "../seismic-alloy-core/crates/sol-macro-expander" }
-# alloy-sol-macro-input = { path = "../seismic-alloy-core/crates/sol-macro-input" }
-# alloy-sol-types = { path = "../seismic-alloy-core/crates/sol-types" }
-# alloy-sol-type-parser = { path = "../seismic-alloy-core/crates/sol-type-parser" }
-=======
-# alloy-core = { path = "../seismic-alloy-core/crates/core" }
-# alloy-dyn-abi = { path = "../seismic-alloy-core/crates/dyn-abi" }
-alloy-json-abi = { path = "../seismic-alloy-core/crates/json-abi" }
-alloy-primitives = { path = "../seismic-alloy-core/crates/primitives" }
-alloy-sol-macro = { path = "../seismic-alloy-core/crates/sol-macro" }
-alloy-sol-macro-expander = { path = "../seismic-alloy-core/crates/sol-macro-expander" }
-alloy-sol-macro-input = { path = "../seismic-alloy-core/crates/sol-macro-input" }
-alloy-sol-types = { path = "../seismic-alloy-core/crates/sol-types" }
-alloy-sol-type-parser = { path = "../seismic-alloy-core/crates/sol-type-parser" }
->>>>>>> 95c5ce18
+alloy-sol-type-parser = { git = "ssh://git@github.com/SeismicSystems/seismic-alloy-core.git", rev = "e9f2685c" }