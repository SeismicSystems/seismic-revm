--- conflicted
+++ resolved
@@ -44,17 +44,6 @@
           cross run --target ${{matrix.target}} --profile ${{ matrix.profile }} -p revme -- statetest \
             ethtests/GeneralStateTests/ \
             ethtests/LegacyTests/Constantinople/GeneralStateTests/ \
-<<<<<<< HEAD
-            ethtests/EIPTests/StateTests/stEIP1153-transientStorage/ \
-            ethtests/EIPTests/StateTests/stEIP4844-blobtransactions/ \
-            ethtests/EIPTests/StateTests/stEIP2537/ \
-            tests/eof_suite/eest/state_tests \
-            tests/prague_suite/state_tests
-      - name: Run EOF validation tests
-        run: |
-          cross run --target ${{matrix.target}} --profile ${{ matrix.profile }} -p revme -- eof-validation \
-          tests/eof_suite/eest/eof_tests/osaka
-=======
             tests/eof/state_tests \
             tests/stable/state_tests \
             tests/develop/state_tests
@@ -62,4 +51,3 @@
         run: |
           cross run --target ${{matrix.target}} --profile ${{ matrix.profile }} -p revme -- eof-validation \
           tests/eof/eof_tests
->>>>>>> 398ef740
