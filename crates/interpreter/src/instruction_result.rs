use context_interface::{
    journaled_state::TransferError,
    result::{HaltReason, OutOfGasError, SuccessReason},
};
use core::fmt::Debug;

#[repr(u8)]
#[derive(Clone, Copy, Debug, Default, PartialEq, Eq, Hash)]
#[cfg_attr(feature = "serde", derive(serde::Serialize, serde::Deserialize))]
pub enum InstructionResult {
    // Success Codes
    #[default]
    /// Execution should continue to the next one.
    Continue = 0x00,
    /// Encountered a `STOP` opcode
    Stop,
    /// Return from the current call.
    Return,
    /// Self-destruct the current contract.
    SelfDestruct,
    /// Return a contract (used in contract creation).
    ReturnContract,

    // Revert Codes
    /// Revert the transaction.
    Revert = 0x10,
    /// Exceeded maximum call depth.
    CallTooDeep,
    /// Insufficient funds for transfer.
    OutOfFunds,
    /// Revert if `CREATE`/`CREATE2` starts with `0xEF00`.
    CreateInitCodeStartingEF00,
    /// Invalid EVM Object Format (EOF) init code.
    InvalidEOFInitCode,
    /// `ExtDelegateCall` calling a non EOF contract.
    InvalidExtDelegateCallTarget,

    // Action Codes
    /// Indicates a call or contract creation.
    CallOrCreate = 0x20,

    // Error Codes
    /// Out of gas error.
    OutOfGas = 0x50,
    /// Out of gas error encountered during memory expansion.
    MemoryOOG,
    /// The memory limit of the EVM has been exceeded.
    MemoryLimitOOG,
    /// Out of gas error encountered during the execution of a precompiled contract.
    PrecompileOOG,
    /// Out of gas error encountered while calling an invalid operand.
    InvalidOperandOOG,
    /// Out of gas error encountered while checking for reentrancy sentry.
    ReentrancySentryOOG,
    /// Unknown or invalid opcode.
    OpcodeNotFound,
    /// Invalid `CALL` with value transfer in static context.
    CallNotAllowedInsideStatic,
    /// Invalid state modification in static call.
    StateChangeDuringStaticCall,
    /// An undefined bytecode value encountered during execution.
    InvalidFEOpcode,
    /// Invalid jump destination. Dynamic jumps points to invalid not jumpdest opcode.
    InvalidJump,
    /// The feature or opcode is not activated in this version of the EVM.
    NotActivated,
    /// Attempting to pop a value from an empty stack.
    StackUnderflow,
    /// Attempting to push a value onto a full stack.
    StackOverflow,
    /// Invalid memory or storage offset.
    OutOfOffset,
    /// Address collision during contract creation.
    CreateCollision,
    /// Payment amount overflow.
    OverflowPayment,
    /// Error in precompiled contract execution.
    PrecompileError,
    /// Nonce overflow.
    NonceOverflow,
    /// Exceeded contract size limit during creation.
    CreateContractSizeLimit,
    /// Created contract starts with invalid bytes (`0xEF`).
    CreateContractStartingWithEF,
    /// Exceeded init code size limit (EIP-3860:  Limit and meter initcode).
    CreateInitCodeSizeLimit,
    /// Fatal external error. Returned by database.
    FatalExternalError,
    /// `RETURNCONTRACT` called outside init EOF code.
    ReturnContractInNotInitEOF,
    /// Legacy contract is calling opcode that is enabled only in EOF.
    EOFOpcodeDisabledInLegacy,
    /// Stack overflow in EOF subroutine function calls.
    SubRoutineStackOverflow,
    /// Aux data overflow, new aux data is larger than `u16` max size.
    EofAuxDataOverflow,
    /// Aux data is smaller than already present data size.
    EofAuxDataTooSmall,
    /// `EXT*CALL` target address needs to be padded with 0s.
    InvalidEXTCALLTarget,
    /// Invalid Private Storage Access: Cannot access private storage with public instructions
    InvalidPrivateStorageAccess,
    /// Invalid Public Storage Access: Cannot access public storage with private instructions
    InvalidPublicStorageAccess,
}

impl From<TransferError> for InstructionResult {
    fn from(e: TransferError) -> Self {
        match e {
            TransferError::OutOfFunds => InstructionResult::OutOfFunds,
            TransferError::OverflowPayment => InstructionResult::OverflowPayment,
            TransferError::CreateCollision => InstructionResult::CreateCollision,
        }
    }
}

impl From<SuccessReason> for InstructionResult {
    fn from(value: SuccessReason) -> Self {
        match value {
            SuccessReason::Return => InstructionResult::Return,
            SuccessReason::Stop => InstructionResult::Stop,
            SuccessReason::SelfDestruct => InstructionResult::SelfDestruct,
            SuccessReason::EofReturnContract => InstructionResult::ReturnContract,
        }
    }
}

impl From<HaltReason> for InstructionResult {
    fn from(value: HaltReason) -> Self {
        match value {
            HaltReason::OutOfGas(error) => match error {
                OutOfGasError::Basic => Self::OutOfGas,
                OutOfGasError::InvalidOperand => Self::InvalidOperandOOG,
                OutOfGasError::Memory => Self::MemoryOOG,
                OutOfGasError::MemoryLimit => Self::MemoryLimitOOG,
                OutOfGasError::Precompile => Self::PrecompileOOG,
                OutOfGasError::ReentrancySentry => Self::ReentrancySentryOOG,
            },
            HaltReason::OpcodeNotFound => Self::OpcodeNotFound,
            HaltReason::InvalidFEOpcode => Self::InvalidFEOpcode,
            HaltReason::InvalidJump => Self::InvalidJump,
            HaltReason::NotActivated => Self::NotActivated,
            HaltReason::StackOverflow => Self::StackOverflow,
            HaltReason::StackUnderflow => Self::StackUnderflow,
            HaltReason::OutOfOffset => Self::OutOfOffset,
            HaltReason::CreateCollision => Self::CreateCollision,
            HaltReason::PrecompileError => Self::PrecompileError,
            HaltReason::NonceOverflow => Self::NonceOverflow,
            HaltReason::CreateContractSizeLimit => Self::CreateContractSizeLimit,
            HaltReason::CreateContractStartingWithEF => Self::CreateContractStartingWithEF,
            HaltReason::CreateInitCodeSizeLimit => Self::CreateInitCodeSizeLimit,
            HaltReason::OverflowPayment => Self::OverflowPayment,
            HaltReason::StateChangeDuringStaticCall => Self::StateChangeDuringStaticCall,
            HaltReason::CallNotAllowedInsideStatic => Self::CallNotAllowedInsideStatic,
            HaltReason::OutOfFunds => Self::OutOfFunds,
            HaltReason::CallTooDeep => Self::CallTooDeep,
            HaltReason::EofAuxDataOverflow => Self::EofAuxDataOverflow,
            HaltReason::EofAuxDataTooSmall => Self::EofAuxDataTooSmall,
            HaltReason::SubRoutineStackOverflow => Self::SubRoutineStackOverflow,
            HaltReason::InvalidEXTCALLTarget => Self::InvalidEXTCALLTarget,
<<<<<<< HEAD
            HaltReason::InvalidPrivateStorageAccess => Self::InvalidPrivateStorageAccess,
            HaltReason::InvalidPublicStorageAccess => Self::InvalidPublicStorageAccess,
            #[cfg(feature = "optimism")]
            HaltReason::FailedDeposit => Self::FatalExternalError,
=======
>>>>>>> 398ef740
        }
    }
}

#[macro_export]
macro_rules! return_ok {
    () => {
        $crate::InstructionResult::Continue
            | $crate::InstructionResult::Stop
            | $crate::InstructionResult::Return
            | $crate::InstructionResult::SelfDestruct
            | $crate::InstructionResult::ReturnContract
    };
}

#[macro_export]
macro_rules! return_revert {
    () => {
        $crate::InstructionResult::Revert
            | $crate::InstructionResult::CallTooDeep
            | $crate::InstructionResult::OutOfFunds
            | $crate::InstructionResult::InvalidEOFInitCode
            | $crate::InstructionResult::CreateInitCodeStartingEF00
            | $crate::InstructionResult::InvalidExtDelegateCallTarget
    };
}

#[macro_export]
macro_rules! return_error {
    () => {
<<<<<<< HEAD
        InstructionResult::OutOfGas
            | InstructionResult::MemoryOOG
            | InstructionResult::MemoryLimitOOG
            | InstructionResult::PrecompileOOG
            | InstructionResult::InvalidOperandOOG
            | InstructionResult::OpcodeNotFound
            | InstructionResult::CallNotAllowedInsideStatic
            | InstructionResult::StateChangeDuringStaticCall
            | InstructionResult::InvalidFEOpcode
            | InstructionResult::InvalidJump
            | InstructionResult::NotActivated
            | InstructionResult::StackUnderflow
            | InstructionResult::StackOverflow
            | InstructionResult::OutOfOffset
            | InstructionResult::CreateCollision
            | InstructionResult::OverflowPayment
            | InstructionResult::PrecompileError
            | InstructionResult::NonceOverflow
            | InstructionResult::CreateContractSizeLimit
            | InstructionResult::CreateContractStartingWithEF
            | InstructionResult::CreateInitCodeSizeLimit
            | InstructionResult::FatalExternalError
            | InstructionResult::ReturnContractInNotInitEOF
            | InstructionResult::EOFOpcodeDisabledInLegacy
            | InstructionResult::EOFFunctionStackOverflow
            | InstructionResult::EofAuxDataTooSmall
            | InstructionResult::EofAuxDataOverflow
            | InstructionResult::InvalidEXTCALLTarget
            | InstructionResult::InvalidPrivateStorageAccess
            | InstructionResult::InvalidPublicStorageAccess
=======
        $crate::InstructionResult::OutOfGas
            | $crate::InstructionResult::MemoryOOG
            | $crate::InstructionResult::MemoryLimitOOG
            | $crate::InstructionResult::PrecompileOOG
            | $crate::InstructionResult::InvalidOperandOOG
            | $crate::InstructionResult::ReentrancySentryOOG
            | $crate::InstructionResult::OpcodeNotFound
            | $crate::InstructionResult::CallNotAllowedInsideStatic
            | $crate::InstructionResult::StateChangeDuringStaticCall
            | $crate::InstructionResult::InvalidFEOpcode
            | $crate::InstructionResult::InvalidJump
            | $crate::InstructionResult::NotActivated
            | $crate::InstructionResult::StackUnderflow
            | $crate::InstructionResult::StackOverflow
            | $crate::InstructionResult::OutOfOffset
            | $crate::InstructionResult::CreateCollision
            | $crate::InstructionResult::OverflowPayment
            | $crate::InstructionResult::PrecompileError
            | $crate::InstructionResult::NonceOverflow
            | $crate::InstructionResult::CreateContractSizeLimit
            | $crate::InstructionResult::CreateContractStartingWithEF
            | $crate::InstructionResult::CreateInitCodeSizeLimit
            | $crate::InstructionResult::FatalExternalError
            | $crate::InstructionResult::ReturnContractInNotInitEOF
            | $crate::InstructionResult::EOFOpcodeDisabledInLegacy
            | $crate::InstructionResult::SubRoutineStackOverflow
            | $crate::InstructionResult::EofAuxDataTooSmall
            | $crate::InstructionResult::EofAuxDataOverflow
            | $crate::InstructionResult::InvalidEXTCALLTarget
>>>>>>> 398ef740
    };
}

impl InstructionResult {
    /// Returns whether the result is a success.
    #[inline]
    pub const fn is_ok(self) -> bool {
        matches!(self, crate::return_ok!())
    }

    #[inline]
    pub const fn is_ok_or_revert(self) -> bool {
        matches!(self, crate::return_ok!() | crate::return_revert!())
    }

    #[inline]
    pub const fn is_continue(self) -> bool {
        matches!(self, InstructionResult::Continue)
    }

    /// Returns whether the result is a revert.
    #[inline]
    pub const fn is_revert(self) -> bool {
        matches!(self, crate::return_revert!())
    }

    /// Returns whether the result is an error.
    #[inline]
    pub const fn is_error(self) -> bool {
        matches!(self, return_error!())
    }
}

/// Internal results that are not exposed externally
#[derive(Debug, Copy, Clone, PartialEq, Eq, Hash)]
pub enum InternalResult {
    /// Internal instruction that signals Interpreter should continue running.
    InternalContinue,
    /// Internal instruction that signals call or create.
    InternalCallOrCreate,
    /// Internal CREATE/CREATE starts with 0xEF00
    CreateInitCodeStartingEF00,
    /// Internal to ExtDelegateCall
    InvalidExtDelegateCallTarget,
}

#[derive(Copy, Clone, Debug, PartialEq, Eq, Hash)]
pub enum SuccessOrHalt<HaltReasonTr> {
    Success(SuccessReason),
    Revert,
    Halt(HaltReasonTr),
    FatalExternalError,
    Internal(InternalResult),
}

impl<HaltReasonTr> SuccessOrHalt<HaltReasonTr> {
    /// Returns true if the transaction returned successfully without halts.
    #[inline]
    pub fn is_success(self) -> bool {
        matches!(self, SuccessOrHalt::Success(_))
    }

    /// Returns the [SuccessReason] value if this a successful result
    #[inline]
    pub fn to_success(self) -> Option<SuccessReason> {
        match self {
            SuccessOrHalt::Success(reason) => Some(reason),
            _ => None,
        }
    }

    /// Returns true if the transaction reverted.
    #[inline]
    pub fn is_revert(self) -> bool {
        matches!(self, SuccessOrHalt::Revert)
    }

    /// Returns true if the EVM has experienced an exceptional halt
    #[inline]
    pub fn is_halt(self) -> bool {
        matches!(self, SuccessOrHalt::Halt(_))
    }

    /// Returns the [HaltReason] value the EVM has experienced an exceptional halt
    #[inline]
    pub fn to_halt(self) -> Option<HaltReasonTr> {
        match self {
            SuccessOrHalt::Halt(reason) => Some(reason),
            _ => None,
        }
    }
}

impl<HALT: From<HaltReason>> From<HaltReason> for SuccessOrHalt<HALT> {
    fn from(reason: HaltReason) -> Self {
        SuccessOrHalt::Halt(reason.into())
    }
}

impl<HaltReasonTr: From<HaltReason>> From<InstructionResult> for SuccessOrHalt<HaltReasonTr> {
    fn from(result: InstructionResult) -> Self {
        match result {
            InstructionResult::Continue => Self::Internal(InternalResult::InternalContinue), // used only in interpreter loop
            InstructionResult::Stop => Self::Success(SuccessReason::Stop),
            InstructionResult::Return => Self::Success(SuccessReason::Return),
            InstructionResult::SelfDestruct => Self::Success(SuccessReason::SelfDestruct),
            InstructionResult::Revert => Self::Revert,
            InstructionResult::CreateInitCodeStartingEF00 => Self::Revert,
            InstructionResult::CallOrCreate => Self::Internal(InternalResult::InternalCallOrCreate), // used only in interpreter loop
            InstructionResult::CallTooDeep => Self::Halt(HaltReason::CallTooDeep.into()), // not gonna happen for first call
            InstructionResult::OutOfFunds => Self::Halt(HaltReason::OutOfFunds.into()), // Check for first call is done separately.
            InstructionResult::OutOfGas => {
                Self::Halt(HaltReason::OutOfGas(OutOfGasError::Basic).into())
            }
            InstructionResult::MemoryLimitOOG => {
                Self::Halt(HaltReason::OutOfGas(OutOfGasError::MemoryLimit).into())
            }
            InstructionResult::MemoryOOG => {
                Self::Halt(HaltReason::OutOfGas(OutOfGasError::Memory).into())
            }
            InstructionResult::PrecompileOOG => {
                Self::Halt(HaltReason::OutOfGas(OutOfGasError::Precompile).into())
            }
            InstructionResult::InvalidOperandOOG => {
                Self::Halt(HaltReason::OutOfGas(OutOfGasError::InvalidOperand).into())
            }
            InstructionResult::ReentrancySentryOOG => {
                Self::Halt(HaltReason::OutOfGas(OutOfGasError::ReentrancySentry).into())
            }
            InstructionResult::OpcodeNotFound | InstructionResult::ReturnContractInNotInitEOF => {
                Self::Halt(HaltReason::OpcodeNotFound.into())
            }
            InstructionResult::CallNotAllowedInsideStatic => {
                Self::Halt(HaltReason::CallNotAllowedInsideStatic.into())
            } // first call is not static call
            InstructionResult::StateChangeDuringStaticCall => {
                Self::Halt(HaltReason::StateChangeDuringStaticCall.into())
            }
            InstructionResult::InvalidFEOpcode => Self::Halt(HaltReason::InvalidFEOpcode.into()),
            InstructionResult::InvalidJump => Self::Halt(HaltReason::InvalidJump.into()),
            InstructionResult::NotActivated => Self::Halt(HaltReason::NotActivated.into()),
            InstructionResult::StackUnderflow => Self::Halt(HaltReason::StackUnderflow.into()),
            InstructionResult::StackOverflow => Self::Halt(HaltReason::StackOverflow.into()),
            InstructionResult::OutOfOffset => Self::Halt(HaltReason::OutOfOffset.into()),
            InstructionResult::CreateCollision => Self::Halt(HaltReason::CreateCollision.into()),
            InstructionResult::OverflowPayment => Self::Halt(HaltReason::OverflowPayment.into()), // Check for first call is done separately.
            InstructionResult::PrecompileError => Self::Halt(HaltReason::PrecompileError.into()),
            InstructionResult::NonceOverflow => Self::Halt(HaltReason::NonceOverflow.into()),
            InstructionResult::CreateContractSizeLimit
            | InstructionResult::CreateContractStartingWithEF => {
                Self::Halt(HaltReason::CreateContractSizeLimit.into())
            }
            InstructionResult::CreateInitCodeSizeLimit => {
                Self::Halt(HaltReason::CreateInitCodeSizeLimit.into())
            }
            // TODO : (EOF) Add proper Revert subtype.
            InstructionResult::InvalidEOFInitCode => Self::Revert,
            InstructionResult::FatalExternalError => Self::FatalExternalError,
            InstructionResult::EOFOpcodeDisabledInLegacy => {
                Self::Halt(HaltReason::OpcodeNotFound.into())
            }
            InstructionResult::SubRoutineStackOverflow => {
                Self::Halt(HaltReason::SubRoutineStackOverflow.into())
            }
            InstructionResult::ReturnContract => Self::Success(SuccessReason::EofReturnContract),
            InstructionResult::EofAuxDataOverflow => {
                Self::Halt(HaltReason::EofAuxDataOverflow.into())
            }
            InstructionResult::EofAuxDataTooSmall => {
                Self::Halt(HaltReason::EofAuxDataTooSmall.into())
            }
            InstructionResult::InvalidEXTCALLTarget => {
                Self::Halt(HaltReason::InvalidEXTCALLTarget.into())
            }
            InstructionResult::InvalidExtDelegateCallTarget => {
                Self::Internal(InternalResult::InvalidExtDelegateCallTarget)
            }
            InstructionResult::InvalidPrivateStorageAccess => {
                Self::Halt(HaltReason::InvalidPrivateStorageAccess)
            }
            InstructionResult::InvalidPublicStorageAccess => {
                Self::Halt(HaltReason::InvalidPublicStorageAccess)
            }
        }
    }
}

#[cfg(test)]
mod tests {
    use crate::InstructionResult;

    #[test]
    fn all_results_are_covered() {
        match InstructionResult::Continue {
            return_error!() => {}
            return_revert!() => {}
            return_ok!() => {}
            InstructionResult::CallOrCreate => {}
        }
    }

    #[test]
    fn test_results() {
        let ok_results = vec![
            InstructionResult::Continue,
            InstructionResult::Stop,
            InstructionResult::Return,
            InstructionResult::SelfDestruct,
        ];

        for result in ok_results {
            assert!(result.is_ok());
            assert!(!result.is_revert());
            assert!(!result.is_error());
        }

        let revert_results = vec![
            InstructionResult::Revert,
            InstructionResult::CallTooDeep,
            InstructionResult::OutOfFunds,
        ];

        for result in revert_results {
            assert!(!result.is_ok());
            assert!(result.is_revert());
            assert!(!result.is_error());
        }

        let error_results = vec![
            InstructionResult::OutOfGas,
            InstructionResult::MemoryOOG,
            InstructionResult::MemoryLimitOOG,
            InstructionResult::PrecompileOOG,
            InstructionResult::InvalidOperandOOG,
            InstructionResult::OpcodeNotFound,
            InstructionResult::CallNotAllowedInsideStatic,
            InstructionResult::StateChangeDuringStaticCall,
            InstructionResult::InvalidFEOpcode,
            InstructionResult::InvalidJump,
            InstructionResult::NotActivated,
            InstructionResult::StackUnderflow,
            InstructionResult::StackOverflow,
            InstructionResult::OutOfOffset,
            InstructionResult::CreateCollision,
            InstructionResult::OverflowPayment,
            InstructionResult::PrecompileError,
            InstructionResult::NonceOverflow,
            InstructionResult::CreateContractSizeLimit,
            InstructionResult::CreateContractStartingWithEF,
            InstructionResult::CreateInitCodeSizeLimit,
            InstructionResult::FatalExternalError,
        ];

        for result in error_results {
            assert!(!result.is_ok());
            assert!(!result.is_revert());
            assert!(result.is_error());
        }
    }
}<|MERGE_RESOLUTION|>--- conflicted
+++ resolved
@@ -158,13 +158,8 @@
             HaltReason::EofAuxDataTooSmall => Self::EofAuxDataTooSmall,
             HaltReason::SubRoutineStackOverflow => Self::SubRoutineStackOverflow,
             HaltReason::InvalidEXTCALLTarget => Self::InvalidEXTCALLTarget,
-<<<<<<< HEAD
             HaltReason::InvalidPrivateStorageAccess => Self::InvalidPrivateStorageAccess,
             HaltReason::InvalidPublicStorageAccess => Self::InvalidPublicStorageAccess,
-            #[cfg(feature = "optimism")]
-            HaltReason::FailedDeposit => Self::FatalExternalError,
-=======
->>>>>>> 398ef740
         }
     }
 }
@@ -195,38 +190,6 @@
 #[macro_export]
 macro_rules! return_error {
     () => {
-<<<<<<< HEAD
-        InstructionResult::OutOfGas
-            | InstructionResult::MemoryOOG
-            | InstructionResult::MemoryLimitOOG
-            | InstructionResult::PrecompileOOG
-            | InstructionResult::InvalidOperandOOG
-            | InstructionResult::OpcodeNotFound
-            | InstructionResult::CallNotAllowedInsideStatic
-            | InstructionResult::StateChangeDuringStaticCall
-            | InstructionResult::InvalidFEOpcode
-            | InstructionResult::InvalidJump
-            | InstructionResult::NotActivated
-            | InstructionResult::StackUnderflow
-            | InstructionResult::StackOverflow
-            | InstructionResult::OutOfOffset
-            | InstructionResult::CreateCollision
-            | InstructionResult::OverflowPayment
-            | InstructionResult::PrecompileError
-            | InstructionResult::NonceOverflow
-            | InstructionResult::CreateContractSizeLimit
-            | InstructionResult::CreateContractStartingWithEF
-            | InstructionResult::CreateInitCodeSizeLimit
-            | InstructionResult::FatalExternalError
-            | InstructionResult::ReturnContractInNotInitEOF
-            | InstructionResult::EOFOpcodeDisabledInLegacy
-            | InstructionResult::EOFFunctionStackOverflow
-            | InstructionResult::EofAuxDataTooSmall
-            | InstructionResult::EofAuxDataOverflow
-            | InstructionResult::InvalidEXTCALLTarget
-            | InstructionResult::InvalidPrivateStorageAccess
-            | InstructionResult::InvalidPublicStorageAccess
-=======
         $crate::InstructionResult::OutOfGas
             | $crate::InstructionResult::MemoryOOG
             | $crate::InstructionResult::MemoryLimitOOG
@@ -256,7 +219,8 @@
             | $crate::InstructionResult::EofAuxDataTooSmall
             | $crate::InstructionResult::EofAuxDataOverflow
             | $crate::InstructionResult::InvalidEXTCALLTarget
->>>>>>> 398ef740
+            | $crate::InstructionResult::InvalidPrivateStorageAccess
+            | $crate::InstructionResult:InvalidPublicStorageAccess
     };
 }
 
