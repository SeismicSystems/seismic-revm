--- conflicted
+++ resolved
@@ -148,13 +148,10 @@
             HaltReason::EofAuxDataTooSmall => Self::EofAuxDataTooSmall,
             HaltReason::EOFFunctionStackOverflow => Self::EOFFunctionStackOverflow,
             HaltReason::InvalidEXTCALLTarget => Self::InvalidEXTCALLTarget,
-<<<<<<< HEAD
             HaltReason::InvalidPrivateStorageAccess => Self::InvalidPrivateStorageAccess,
             HaltReason::InvalidPublicStorageAccess => Self::InvalidPublicStorageAccess,
             #[cfg(feature = "optimism")]
             HaltReason::FailedDeposit => Self::FatalExternalError,
-=======
->>>>>>> bbc8d81d
         }
     }
 }
@@ -185,38 +182,6 @@
 #[macro_export]
 macro_rules! return_error {
     () => {
-<<<<<<< HEAD
-        InstructionResult::OutOfGas
-            | InstructionResult::MemoryOOG
-            | InstructionResult::MemoryLimitOOG
-            | InstructionResult::PrecompileOOG
-            | InstructionResult::InvalidOperandOOG
-            | InstructionResult::OpcodeNotFound
-            | InstructionResult::CallNotAllowedInsideStatic
-            | InstructionResult::StateChangeDuringStaticCall
-            | InstructionResult::InvalidFEOpcode
-            | InstructionResult::InvalidJump
-            | InstructionResult::NotActivated
-            | InstructionResult::StackUnderflow
-            | InstructionResult::StackOverflow
-            | InstructionResult::OutOfOffset
-            | InstructionResult::CreateCollision
-            | InstructionResult::OverflowPayment
-            | InstructionResult::PrecompileError
-            | InstructionResult::NonceOverflow
-            | InstructionResult::CreateContractSizeLimit
-            | InstructionResult::CreateContractStartingWithEF
-            | InstructionResult::CreateInitCodeSizeLimit
-            | InstructionResult::FatalExternalError
-            | InstructionResult::ReturnContractInNotInitEOF
-            | InstructionResult::EOFOpcodeDisabledInLegacy
-            | InstructionResult::EOFFunctionStackOverflow
-            | InstructionResult::EofAuxDataTooSmall
-            | InstructionResult::EofAuxDataOverflow
-            | InstructionResult::InvalidEXTCALLTarget
-            | InstructionResult::InvalidPrivateStorageAccess
-            | InstructionResult::InvalidPublicStorageAccess
-=======
         $crate::InstructionResult::OutOfGas
             | $crate::InstructionResult::MemoryOOG
             | $crate::InstructionResult::MemoryLimitOOG
@@ -246,7 +211,8 @@
             | $crate::InstructionResult::EofAuxDataTooSmall
             | $crate::InstructionResult::EofAuxDataOverflow
             | $crate::InstructionResult::InvalidEXTCALLTarget
->>>>>>> bbc8d81d
+            | $crate::InstructionResult::InvalidPrivateStorageAccess
+            | $crate::InstructionResult::InvalidPublicStorageAccess
     };
 }
 
@@ -409,10 +375,10 @@
                 Self::Internal(InternalResult::InvalidExtDelegateCallTarget)
             }
             InstructionResult::InvalidPrivateStorageAccess => {
-                Self::Halt(HaltReason::InvalidPrivateStorageAccess)
+                Self::Halt(HaltReason::InvalidPrivateStorageAccess.into())
             }
             InstructionResult::InvalidPublicStorageAccess => {
-                Self::Halt(HaltReason::InvalidPublicStorageAccess)
+                Self::Halt(HaltReason::InvalidPublicStorageAccess.into())
             }
         }
     }
