use context_interface::{
    context::{ContextTr, SStoreResult, SelfDestructResult, StateLoad},
    journaled_state::AccountLoad,
    Block, Cfg, Database, JournalTr, Transaction, TransactionType,
};
use primitives::{Address, Bytes, Log, B256, U256};

use crate::instructions::utility::IntoU256;

/// Host trait with all methods that are needed by the Interpreter.
///
/// This trait is implemented for all types that have `ContextTr` trait.
///
/// There are few groups of functions which are Block, Transaction, Config, Database and Journal functions.
pub trait Host {
    /* Block */

    /// Block basefee, calls ContextTr::block().basefee()
    fn basefee(&self) -> U256;
    /// Block blob gasprice, calls `ContextTr::block().blob_gasprice()`
    fn blob_gasprice(&self) -> U256;
    /// Block gas limit, calls ContextTr::block().gas_limit()
    fn gas_limit(&self) -> U256;
    /// Block difficulty, calls ContextTr::block().difficulty()
    fn difficulty(&self) -> U256;
    /// Block prevrandao, calls ContextTr::block().prevrandao()
    fn prevrandao(&self) -> Option<U256>;
    /// Block number, calls ContextTr::block().number()
    fn block_number(&self) -> u64;
    /// Block timestamp, calls ContextTr::block().timestamp()
    fn timestamp(&self) -> U256;
    /// Block beneficiary, calls ContextTr::block().beneficiary()
    fn beneficiary(&self) -> Address;
    /// Chain id, calls ContextTr::cfg().chain_id()
    fn chain_id(&self) -> U256;

    /* Transaction */

    /// Transaction effective gas price, calls `ContextTr::tx().effective_gas_price(basefee as u128)`
    fn effective_gas_price(&self) -> U256;
    /// Transaction caller, calls `ContextTr::tx().caller()`
    fn caller(&self) -> Address;
    /// Transaction blob hash, calls `ContextTr::tx().blob_hash(number)`
    fn blob_hash(&self, number: usize) -> Option<U256>;

    /* Config */

    /// Max initcode size, calls `ContextTr::cfg().max_code_size().saturating_mul(2)`
    fn max_initcode_size(&self) -> usize;

    /* Database */

    /// Block hash, calls `ContextTr::journal().db().block_hash(number)`
    fn block_hash(&mut self, number: u64) -> Option<B256>;

    /* Journal */

    /// Selfdestruct account, calls `ContextTr::journal().selfdestruct(address, target)`
    fn selfdestruct(
        &mut self,
        address: Address,
        target: Address,
    ) -> Option<StateLoad<SelfDestructResult>>;

    /// Log, calls `ContextTr::journal().log(log)`
    fn log(&mut self, log: Log);
    /// Sstore, calls `ContextTr::journal().sstore(address, key, value)`
    fn sstore(
        &mut self,
        address: Address,
        key: U256,
        value: U256,
    ) -> Option<StateLoad<SStoreResult>>;

    /// Sload, calls `ContextTr::journal().sload(address, key)`
    fn sload(&mut self, address: Address, key: U256) -> Option<StateLoad<U256>>;
    /// Tstore, calls `ContextTr::journal().tstore(address, key, value)`
    fn tstore(&mut self, address: Address, key: U256, value: U256);
    /// Tload, calls `ContextTr::journal().tload(address, key)`
    fn tload(&mut self, address: Address, key: U256) -> U256;
    /// Balance, calls `ContextTr::journal().load_account(address)`
    fn balance(&mut self, address: Address) -> Option<StateLoad<U256>>;
    /// Load account delegated, calls `ContextTr::journal().load_account_delegated(address)`
    fn load_account_delegated(&mut self, address: Address) -> Option<StateLoad<AccountLoad>>;
    /// Load account code, calls `ContextTr::journal().load_account_code(address)`
    fn load_account_code(&mut self, address: Address) -> Option<StateLoad<Bytes>>;
    /// Load account code hash, calls `ContextTr::journal().code_hash(address)`
    fn load_account_code_hash(&mut self, address: Address) -> Option<StateLoad<B256>>;
}

impl<CTX: ContextTr> Host for CTX {
    /* Block */

    fn basefee(&self) -> U256 {
        U256::from(self.block().basefee())
    }

    fn blob_gasprice(&self) -> U256 {
        U256::from(self.block().blob_gasprice().unwrap_or(0))
    }

    fn gas_limit(&self) -> U256 {
        U256::from(self.block().gas_limit())
    }

    fn difficulty(&self) -> U256 {
        self.block().difficulty()
    }

    fn prevrandao(&self) -> Option<U256> {
        self.block().prevrandao().map(|r| r.into_u256())
    }

    fn block_number(&self) -> u64 {
        self.block().number()
    }

    fn timestamp(&self) -> U256 {
        U256::from(self.block().timestamp())
    }

    fn beneficiary(&self) -> Address {
        self.block().beneficiary()
    }

    fn chain_id(&self) -> U256 {
        U256::from(self.cfg().chain_id())
    }

    /* Transaction */

    fn effective_gas_price(&self) -> U256 {
        let basefee = self.block().basefee();
        U256::from(self.tx().effective_gas_price(basefee as u128))
    }

    fn caller(&self) -> Address {
        self.tx().caller()
    }

    fn blob_hash(&self, number: usize) -> Option<U256> {
        let tx = &self.tx();
        if tx.tx_type() != TransactionType::Eip4844 {
            return None;
        }
        tx.blob_versioned_hashes()
            .get(number)
            .map(|t| U256::from_be_bytes(t.0))
    }

    /* Config */

    fn max_initcode_size(&self) -> usize {
        self.cfg().max_code_size().saturating_mul(2)
    }

    /* Database */

    fn block_hash(&mut self, requested_number: u64) -> Option<B256> {
        self.journal()
            .db()
            .block_hash(requested_number)
            .map_err(|e| {
                *self.error() = Err(e.into());
            })
            .ok()
    }

    /* Journal */

    fn load_account_delegated(&mut self, address: Address) -> Option<StateLoad<AccountLoad>> {
        self.journal()
            .load_account_delegated(address)
            .map_err(|e| {
                *self.error() = Err(e.into());
            })
            .ok()
    }

    /// Gets balance of `address` and if the account is cold.
    fn balance(&mut self, address: Address) -> Option<StateLoad<U256>> {
        self.journal()
            .load_account(address)
            .map(|acc| acc.map(|a| a.info.balance))
            .map_err(|e| {
                *self.error() = Err(e.into());
            })
            .ok()
    }

<<<<<<< HEAD
    /// Get (public) storage value of `address` at `index` and if the account is cold.
    fn sload(&mut self, address: Address, index: U256) -> Option<StateLoad<U256>>;

    /// Get (private) storage value of `address` at `index` and if the account is cold
    fn cload(&mut self, address: Address, index: U256) -> Option<StateLoad<U256>>;

    /// Set storage value of account address at index.
=======
    /// Gets code of `address` and if the account is cold.
    fn load_account_code(&mut self, address: Address) -> Option<StateLoad<Bytes>> {
        self.journal()
            .code(address)
            .map_err(|e| {
                *self.error() = Err(e.into());
            })
            .ok()
    }

    /// Gets code hash of `address` and if the account is cold.
    fn load_account_code_hash(&mut self, address: Address) -> Option<StateLoad<B256>> {
        self.journal()
            .code_hash(address)
            .map_err(|e| {
                *self.error() = Err(e.into());
            })
            .ok()
    }

    /// Gets storage value of `address` at `index` and if the account is cold.
    fn sload(&mut self, address: Address, index: U256) -> Option<StateLoad<U256>> {
        self.journal()
            .sload(address, index)
            .map_err(|e| {
                *self.error() = Err(e.into());
            })
            .ok()
    }

    /// Sets storage value of account address at index.
>>>>>>> 398ef740
    ///
    /// Returns [`StateLoad`] with [`SStoreResult`] that contains original/new/old storage value.
    fn sstore(
        &mut self,
        address: Address,
        index: U256,
        value: U256,
    ) -> Option<StateLoad<SStoreResult>> {
        self.journal()
            .sstore(address, index, value)
            .map_err(|e| {
                *self.error() = Err(e.into());
            })
            .ok()
    }

<<<<<<< HEAD
    /// Set (private) storage value of account address at index.
    ///
    /// Returns [`StateLoad`] with [`SStoreResult`] that contains original/new/old storage value.
    fn cstore(
        &mut self,
        address: Address,
        index: U256,
        value: U256,
    ) -> Option<StateLoad<SStoreResult>>;

    /// Get the transient storage value of `address` at `index`.
    fn tload(&mut self, address: Address, index: U256) -> U256;
=======
    /// Gets the transient storage value of `address` at `index`.
    fn tload(&mut self, address: Address, index: U256) -> U256 {
        self.journal().tload(address, index)
    }
>>>>>>> 398ef740

    /// Sets the transient storage value of `address` at `index`.
    fn tstore(&mut self, address: Address, index: U256, value: U256) {
        self.journal().tstore(address, index, value)
    }

    /// Emits a log owned by `address` with given `LogData`.
    fn log(&mut self, log: Log) {
        self.journal().log(log);
    }

    /// Marks `address` to be deleted, with funds transferred to `target`.
    fn selfdestruct(
        &mut self,
        address: Address,
        target: Address,
    ) -> Option<StateLoad<SelfDestructResult>> {
        self.journal()
            .selfdestruct(address, target)
            .map_err(|e| {
                *self.error() = Err(e.into());
            })
            .ok()
    }
}

/// Dummy host that implements [`Host`] trait and  returns all default values.
pub struct DummyHost;

impl Host for DummyHost {
    fn basefee(&self) -> U256 {
        U256::ZERO
    }

    fn blob_gasprice(&self) -> U256 {
        U256::ZERO
    }

    fn gas_limit(&self) -> U256 {
        U256::ZERO
    }

    fn difficulty(&self) -> U256 {
        U256::ZERO
    }

    fn prevrandao(&self) -> Option<U256> {
        None
    }

    fn block_number(&self) -> u64 {
        0
    }

    fn timestamp(&self) -> U256 {
        U256::ZERO
    }

    fn beneficiary(&self) -> Address {
        Address::ZERO
    }

<<<<<<< HEAD
/// State load information that contains the data and if the account or storage is cold loaded.
#[derive(Clone, Debug, Default, PartialEq, Eq)]
#[cfg_attr(feature = "serde", derive(serde::Serialize, serde::Deserialize))]
pub struct StateLoad<T> {
    /// returned data
    pub data: T,
    /// True if account is cold loaded.
    pub is_cold: bool,
    /// True if slot was tagged as private.
    pub is_private: bool,
}
=======
    fn chain_id(&self) -> U256 {
        U256::ZERO
    }
>>>>>>> 398ef740

    fn effective_gas_price(&self) -> U256 {
        U256::ZERO
    }

    fn caller(&self) -> Address {
        Address::ZERO
    }

    fn blob_hash(&self, _number: usize) -> Option<U256> {
        None
    }

<<<<<<< HEAD
impl<T> StateLoad<T> {
    /// Returns a new [`StateLoad`] with the given data and cold load status.
    pub fn new(data: T, is_cold: bool, is_private: bool) -> Self {
        Self {
            data,
            is_cold,
            is_private,
        }
    }

    /// Maps the data of the [`StateLoad`] to a new value.
    ///
    /// Useful for transforming the data of the [`StateLoad`] without changing the cold load status.
    pub fn map<B, F>(self, f: F) -> StateLoad<B>
    where
        F: FnOnce(T) -> B,
    {
        StateLoad::new(f(self.data), self.is_cold, self.is_private)
=======
    fn max_initcode_size(&self) -> usize {
        0
    }

    fn block_hash(&mut self, _number: u64) -> Option<B256> {
        None
>>>>>>> 398ef740
    }

    fn selfdestruct(
        &mut self,
        _address: Address,
        _target: Address,
    ) -> Option<StateLoad<SelfDestructResult>> {
        None
    }

    fn log(&mut self, _log: Log) {}

    fn sstore(
        &mut self,
        _address: Address,
        _key: U256,
        _value: U256,
    ) -> Option<StateLoad<SStoreResult>> {
        None
    }

    fn sload(&mut self, _address: Address, _key: U256) -> Option<StateLoad<U256>> {
        None
    }

    fn tstore(&mut self, _address: Address, _key: U256, _value: U256) {}

<<<<<<< HEAD
    /// Returns a new [`Eip7702CodeLoad`] with the given data and without delegation.
    pub fn new_not_delegated(data: T, is_cold: bool) -> Self {
        Self {
            state_load: StateLoad::new(data, is_cold, false),
            is_delegate_account_cold: None,
        }
    }

    /// Deconstructs the [`Eip7702CodeLoad`] by extracting data and
    /// returning a new [`Eip7702CodeLoad`] with empty data.
    pub fn into_components(self) -> (T, Eip7702CodeLoad<()>) {
        let is_cold = self.is_cold;
        (
            self.state_load.data,
            Eip7702CodeLoad {
                state_load: StateLoad::new((), is_cold, false),
                is_delegate_account_cold: self.is_delegate_account_cold,
            },
        )
=======
    fn tload(&mut self, _address: Address, _key: U256) -> U256 {
        U256::ZERO
    }

    fn balance(&mut self, _address: Address) -> Option<StateLoad<U256>> {
        None
>>>>>>> 398ef740
    }

    fn load_account_delegated(&mut self, _address: Address) -> Option<StateLoad<AccountLoad>> {
        None
    }

    fn load_account_code(&mut self, _address: Address) -> Option<StateLoad<Bytes>> {
        None
    }

    fn load_account_code_hash(&mut self, _address: Address) -> Option<StateLoad<B256>> {
        None
    }
}<|MERGE_RESOLUTION|>--- conflicted
+++ resolved
@@ -188,35 +188,29 @@
             .ok()
     }
 
-<<<<<<< HEAD
-    /// Get (public) storage value of `address` at `index` and if the account is cold.
-    fn sload(&mut self, address: Address, index: U256) -> Option<StateLoad<U256>>;
-
+    /// Gets code of `address` and if the account is cold.
+    fn load_account_code(&mut self, address: Address) -> Option<StateLoad<Bytes>> {
+        self.journal()
+            .code(address)
+            .map_err(|e| {
+                *self.error() = Err(e.into());
+            })
+            .ok()
+    }
+
+    /// Gets code hash of `address` and if the account is cold.
+    fn load_account_code_hash(&mut self, address: Address) -> Option<StateLoad<B256>> {
+        self.journal()
+            .code_hash(address)
+            .map_err(|e| {
+                *self.error() = Err(e.into());
+            })
+            .ok()
+    }
+    
     /// Get (private) storage value of `address` at `index` and if the account is cold
     fn cload(&mut self, address: Address, index: U256) -> Option<StateLoad<U256>>;
 
-    /// Set storage value of account address at index.
-=======
-    /// Gets code of `address` and if the account is cold.
-    fn load_account_code(&mut self, address: Address) -> Option<StateLoad<Bytes>> {
-        self.journal()
-            .code(address)
-            .map_err(|e| {
-                *self.error() = Err(e.into());
-            })
-            .ok()
-    }
-
-    /// Gets code hash of `address` and if the account is cold.
-    fn load_account_code_hash(&mut self, address: Address) -> Option<StateLoad<B256>> {
-        self.journal()
-            .code_hash(address)
-            .map_err(|e| {
-                *self.error() = Err(e.into());
-            })
-            .ok()
-    }
-
     /// Gets storage value of `address` at `index` and if the account is cold.
     fn sload(&mut self, address: Address, index: U256) -> Option<StateLoad<U256>> {
         self.journal()
@@ -228,7 +222,6 @@
     }
 
     /// Sets storage value of account address at index.
->>>>>>> 398ef740
     ///
     /// Returns [`StateLoad`] with [`SStoreResult`] that contains original/new/old storage value.
     fn sstore(
@@ -245,7 +238,6 @@
             .ok()
     }
 
-<<<<<<< HEAD
     /// Set (private) storage value of account address at index.
     ///
     /// Returns [`StateLoad`] with [`SStoreResult`] that contains original/new/old storage value.
@@ -256,14 +248,10 @@
         value: U256,
     ) -> Option<StateLoad<SStoreResult>>;
 
-    /// Get the transient storage value of `address` at `index`.
-    fn tload(&mut self, address: Address, index: U256) -> U256;
-=======
     /// Gets the transient storage value of `address` at `index`.
     fn tload(&mut self, address: Address, index: U256) -> U256 {
         self.journal().tload(address, index)
     }
->>>>>>> 398ef740
 
     /// Sets the transient storage value of `address` at `index`.
     fn tstore(&mut self, address: Address, index: U256, value: U256) {
@@ -326,23 +314,9 @@
         Address::ZERO
     }
 
-<<<<<<< HEAD
-/// State load information that contains the data and if the account or storage is cold loaded.
-#[derive(Clone, Debug, Default, PartialEq, Eq)]
-#[cfg_attr(feature = "serde", derive(serde::Serialize, serde::Deserialize))]
-pub struct StateLoad<T> {
-    /// returned data
-    pub data: T,
-    /// True if account is cold loaded.
-    pub is_cold: bool,
-    /// True if slot was tagged as private.
-    pub is_private: bool,
-}
-=======
     fn chain_id(&self) -> U256 {
         U256::ZERO
     }
->>>>>>> 398ef740
 
     fn effective_gas_price(&self) -> U256 {
         U256::ZERO
@@ -356,33 +330,12 @@
         None
     }
 
-<<<<<<< HEAD
-impl<T> StateLoad<T> {
-    /// Returns a new [`StateLoad`] with the given data and cold load status.
-    pub fn new(data: T, is_cold: bool, is_private: bool) -> Self {
-        Self {
-            data,
-            is_cold,
-            is_private,
-        }
-    }
-
-    /// Maps the data of the [`StateLoad`] to a new value.
-    ///
-    /// Useful for transforming the data of the [`StateLoad`] without changing the cold load status.
-    pub fn map<B, F>(self, f: F) -> StateLoad<B>
-    where
-        F: FnOnce(T) -> B,
-    {
-        StateLoad::new(f(self.data), self.is_cold, self.is_private)
-=======
     fn max_initcode_size(&self) -> usize {
         0
     }
 
     fn block_hash(&mut self, _number: u64) -> Option<B256> {
         None
->>>>>>> 398ef740
     }
 
     fn selfdestruct(
@@ -410,34 +363,12 @@
 
     fn tstore(&mut self, _address: Address, _key: U256, _value: U256) {}
 
-<<<<<<< HEAD
-    /// Returns a new [`Eip7702CodeLoad`] with the given data and without delegation.
-    pub fn new_not_delegated(data: T, is_cold: bool) -> Self {
-        Self {
-            state_load: StateLoad::new(data, is_cold, false),
-            is_delegate_account_cold: None,
-        }
-    }
-
-    /// Deconstructs the [`Eip7702CodeLoad`] by extracting data and
-    /// returning a new [`Eip7702CodeLoad`] with empty data.
-    pub fn into_components(self) -> (T, Eip7702CodeLoad<()>) {
-        let is_cold = self.is_cold;
-        (
-            self.state_load.data,
-            Eip7702CodeLoad {
-                state_load: StateLoad::new((), is_cold, false),
-                is_delegate_account_cold: self.is_delegate_account_cold,
-            },
-        )
-=======
     fn tload(&mut self, _address: Address, _key: U256) -> U256 {
         U256::ZERO
     }
 
     fn balance(&mut self, _address: Address) -> Option<StateLoad<U256>> {
         None
->>>>>>> 398ef740
     }
 
     fn load_account_delegated(&mut self, _address: Address) -> Option<StateLoad<AccountLoad>> {
