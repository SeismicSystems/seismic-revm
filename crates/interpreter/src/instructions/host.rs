use crate::{
    gas::{self, warm_cold_cost, CALL_STIPEND},
    instructions::utility::{IntoAddress, IntoU256},
    interpreter::Interpreter,
    interpreter_types::{InputsTr, InterpreterTypes, LoopControl, MemoryTr, RuntimeFlag, StackTr},
    Host, InstructionResult,
};
use core::cmp::min;
use primitives::{hardfork::SpecId::*, Bytes, Log, LogData, B256, BLOCK_HASH_HISTORY, U256};

pub fn balance<WIRE: InterpreterTypes, H: Host + ?Sized>(
    interpreter: &mut Interpreter<WIRE>,
    host: &mut H,
) {
    popn_top!([], top, interpreter);
    let address = top.into_address();
    let Some(balance) = host.balance(address) else {
        interpreter
            .control
            .set_instruction_result(InstructionResult::FatalExternalError);
        return;
    };
    let spec_id = interpreter.runtime_flag.spec_id();
    gas!(
        interpreter,
        if spec_id.is_enabled_in(BERLIN) {
            warm_cold_cost(balance.is_cold)
        } else if spec_id.is_enabled_in(ISTANBUL) {
            // EIP-1884: Repricing for trie-size-dependent opcodes
            700
        } else if spec_id.is_enabled_in(TANGERINE) {
            400
        } else {
            20
        }
    );
    *top = balance.data;
}

/// EIP-1884: Repricing for trie-size-dependent opcodes
pub fn selfbalance<WIRE: InterpreterTypes, H: Host + ?Sized>(
    interpreter: &mut Interpreter<WIRE>,
    host: &mut H,
) {
    check!(interpreter, ISTANBUL);
    gas!(interpreter, gas::LOW);

    let Some(balance) = host.balance(interpreter.input.target_address()) else {
        interpreter
            .control
            .set_instruction_result(InstructionResult::FatalExternalError);
        return;
    };
    push!(interpreter, balance.data);
}

pub fn extcodesize<WIRE: InterpreterTypes, H: Host + ?Sized>(
    interpreter: &mut Interpreter<WIRE>,
    host: &mut H,
) {
    popn_top!([], top, interpreter);
    let address = top.into_address();
    let Some(code) = host.load_account_code(address) else {
        interpreter
            .control
            .set_instruction_result(InstructionResult::FatalExternalError);
        return;
    };
    let spec_id = interpreter.runtime_flag.spec_id();
    if spec_id.is_enabled_in(BERLIN) {
        gas!(interpreter, warm_cold_cost(code.is_cold));
    } else if spec_id.is_enabled_in(TANGERINE) {
        gas!(interpreter, 700);
    } else {
        gas!(interpreter, 20);
    }

    *top = U256::from(code.len());
}

/// EIP-1052: EXTCODEHASH opcode
pub fn extcodehash<WIRE: InterpreterTypes, H: Host + ?Sized>(
    interpreter: &mut Interpreter<WIRE>,
    host: &mut H,
) {
    check!(interpreter, CONSTANTINOPLE);
    popn_top!([], top, interpreter);
    let address = top.into_address();
    let Some(code_hash) = host.load_account_code_hash(address) else {
        interpreter
            .control
            .set_instruction_result(InstructionResult::FatalExternalError);
        return;
    };
    let spec_id = interpreter.runtime_flag.spec_id();
    if spec_id.is_enabled_in(BERLIN) {
        gas!(interpreter, warm_cold_cost(code_hash.is_cold));
    } else if spec_id.is_enabled_in(ISTANBUL) {
        gas!(interpreter, 700);
    } else {
        gas!(interpreter, 400);
    }
    *top = code_hash.into_u256();
}

pub fn extcodecopy<WIRE: InterpreterTypes, H: Host + ?Sized>(
    interpreter: &mut Interpreter<WIRE>,
    host: &mut H,
) {
    popn!([address, memory_offset, code_offset, len_u256], interpreter);
    let address = address.into_address();
    let Some(code) = host.load_account_code(address) else {
        interpreter
            .control
            .set_instruction_result(InstructionResult::FatalExternalError);
        return;
    };

    let len = as_usize_or_fail!(interpreter, len_u256);
    gas_or_fail!(
        interpreter,
        gas::extcodecopy_cost(interpreter.runtime_flag.spec_id(), len, code.is_cold)
    );
    if len == 0 {
        return;
    }
    let memory_offset = as_usize_or_fail!(interpreter, memory_offset);
    let code_offset = min(as_usize_saturated!(code_offset), code.len());
    resize_memory!(interpreter, memory_offset, len);

    // Note: This can't panic because we resized memory to fit.
    interpreter
        .memory
        .set_data(memory_offset, code_offset, len, &code);
}

pub fn blockhash<WIRE: InterpreterTypes, H: Host + ?Sized>(
    interpreter: &mut Interpreter<WIRE>,
    host: &mut H,
) {
    gas!(interpreter, gas::BLOCKHASH);
    popn_top!([], number, interpreter);

    let requested_number = as_u64_saturated!(number);

    let block_number = host.block_number();

    let Some(diff) = block_number.checked_sub(requested_number) else {
        *number = U256::ZERO;
        return;
    };

    // blockhash should push zero if number is same as current block number.
    if diff == 0 {
        *number = U256::ZERO;
        return;
    }

    *number = if diff <= BLOCK_HASH_HISTORY {
        let Some(hash) = host.block_hash(requested_number) else {
            interpreter
                .control
                .set_instruction_result(InstructionResult::FatalExternalError);
            return;
        };
        U256::from_be_bytes(hash.0)
    } else {
        U256::ZERO
    }
}

<<<<<<< HEAD
pub fn sload<H: Host + ?Sized, SPEC: Spec>(interpreter: &mut Interpreter, host: &mut H) {
    pop_top!(interpreter, index);
    if let Some(value) = host.sload(interpreter.contract.target_address, *index) {
        if value.is_private {
            interpreter.instruction_result = InstructionResult::InvalidPrivateStorageAccess;
            return;
        }
        gas!(interpreter, gas::sload_cost(SPEC::SPEC_ID, value.is_cold));
        *index = value.data;
    } else {
        interpreter.instruction_result = InstructionResult::FatalExternalError;
        return;
    }
}

pub fn cload<H: Host + ?Sized, SPEC: Spec>(interpreter: &mut Interpreter, host: &mut H) {
    pop_top!(interpreter, index);

    if let Some(value) = host.cload(interpreter.contract.target_address, *index) {
        if !value.is_private & !value.data.is_zero() {
            interpreter.instruction_result = InstructionResult::InvalidPublicStorageAccess;
            return;
        }
        gas!(interpreter, gas::sload_cost(SPEC::SPEC_ID, value.is_cold));
        *index = value.data;
    } else {
        interpreter.instruction_result = InstructionResult::FatalExternalError;
        return;
    }
=======
pub fn sload<WIRE: InterpreterTypes, H: Host + ?Sized>(
    interpreter: &mut Interpreter<WIRE>,
    host: &mut H,
) {
    popn_top!([], index, interpreter);

    let Some(value) = host.sload(interpreter.input.target_address(), *index) else {
        interpreter
            .control
            .set_instruction_result(InstructionResult::FatalExternalError);
        return;
    };

    gas!(
        interpreter,
        gas::sload_cost(interpreter.runtime_flag.spec_id(), value.is_cold)
    );
    *index = value.data;
>>>>>>> 398ef740
}

pub fn sstore<WIRE: InterpreterTypes, H: Host + ?Sized>(
    interpreter: &mut Interpreter<WIRE>,
    host: &mut H,
) {
    require_non_staticcall!(interpreter);

    popn!([index, value], interpreter);

    let Some(state_load) = host.sstore(interpreter.input.target_address(), index, value) else {
        interpreter
            .control
            .set_instruction_result(InstructionResult::FatalExternalError);
        return;
    };

    // EIP-1706 Disable SSTORE with gasleft lower than call stipend
    if interpreter.runtime_flag.spec_id().is_enabled_in(ISTANBUL)
        && interpreter.control.gas().remaining() <= CALL_STIPEND
    {
        interpreter
            .control
            .set_instruction_result(InstructionResult::ReentrancySentryOOG);
        return;
    }
    gas!(
        interpreter,
        gas::sstore_cost(
            interpreter.runtime_flag.spec_id(),
            &state_load.data,
            state_load.is_cold
        )
    );

    interpreter
        .control
        .gas_mut()
        .record_refund(gas::sstore_refund(
            interpreter.runtime_flag.spec_id(),
            &state_load.data,
        ));
}

pub fn cstore<H: Host + ?Sized, SPEC: Spec>(interpreter: &mut Interpreter, host: &mut H) {
    require_non_staticcall!(interpreter);

    pop!(interpreter, index, value);
    let Some(state_load) = host.cstore(interpreter.contract.target_address, index, value) else {
        interpreter.instruction_result = InstructionResult::FatalExternalError;
        return;
    };
    // TODO(Seismic): gas cost for cstore
    gas_or_fail!(interpreter, {
        let remaining_gas = interpreter.gas.remaining();
        gas::sstore_cost(
            SPEC::SPEC_ID,
            &state_load.data,
            remaining_gas,
            state_load.is_cold,
        )
    });
    // TODO(Seismic): gas refund for cstore
    refund!(
        interpreter,
        gas::sstore_refund(SPEC::SPEC_ID, &state_load.data)
    );
}

/// EIP-1153: Transient storage opcodes
/// Store value to transient storage
pub fn tstore<WIRE: InterpreterTypes, H: Host + ?Sized>(
    interpreter: &mut Interpreter<WIRE>,
    host: &mut H,
) {
    check!(interpreter, CANCUN);
    require_non_staticcall!(interpreter);
    gas!(interpreter, gas::WARM_STORAGE_READ_COST);

    popn!([index, value], interpreter);

    host.tstore(interpreter.input.target_address(), index, value);
}

/// EIP-1153: Transient storage opcodes
/// Load value from transient storage
pub fn tload<WIRE: InterpreterTypes, H: Host + ?Sized>(
    interpreter: &mut Interpreter<WIRE>,
    host: &mut H,
) {
    check!(interpreter, CANCUN);
    gas!(interpreter, gas::WARM_STORAGE_READ_COST);

    popn_top!([], index, interpreter);

    *index = host.tload(interpreter.input.target_address(), *index);
}

pub fn log<const N: usize, H: Host + ?Sized>(
    interpreter: &mut Interpreter<impl InterpreterTypes>,
    host: &mut H,
) {
    require_non_staticcall!(interpreter);

    popn!([offset, len], interpreter);
    let len = as_usize_or_fail!(interpreter, len);
    gas_or_fail!(interpreter, gas::log_cost(N as u8, len as u64));
    let data = if len == 0 {
        Bytes::new()
    } else {
        let offset = as_usize_or_fail!(interpreter, offset);
        resize_memory!(interpreter, offset, len);
        Bytes::copy_from_slice(interpreter.memory.slice_len(offset, len).as_ref())
    };
    if interpreter.stack.len() < N {
        interpreter
            .control
            .set_instruction_result(InstructionResult::StackUnderflow);
        return;
    }
    let Some(topics) = interpreter.stack.popn::<N>() else {
        interpreter
            .control
            .set_instruction_result(InstructionResult::StackUnderflow);
        return;
    };

    let log = Log {
        address: interpreter.input.target_address(),
        data: LogData::new(topics.into_iter().map(B256::from).collect(), data)
            .expect("LogData should have <=4 topics"),
    };

    host.log(log);
}

pub fn selfdestruct<WIRE: InterpreterTypes, H: Host + ?Sized>(
    interpreter: &mut Interpreter<WIRE>,
    host: &mut H,
) {
    require_non_staticcall!(interpreter);
    popn!([target], interpreter);
    let target = target.into_address();

    let Some(res) = host.selfdestruct(interpreter.input.target_address(), target) else {
        interpreter
            .control
            .set_instruction_result(InstructionResult::FatalExternalError);
        return;
    };

    // EIP-3529: Reduction in refunds
    if !interpreter.runtime_flag.spec_id().is_enabled_in(LONDON) && !res.previously_destroyed {
        interpreter
            .control
            .gas_mut()
            .record_refund(gas::SELFDESTRUCT)
    }

    gas!(
        interpreter,
        gas::selfdestruct_cost(interpreter.runtime_flag.spec_id(), res)
    );

    interpreter
        .control
        .set_instruction_result(InstructionResult::SelfDestruct);
}<|MERGE_RESOLUTION|>--- conflicted
+++ resolved
@@ -169,56 +169,48 @@
     }
 }
 
-<<<<<<< HEAD
-pub fn sload<H: Host + ?Sized, SPEC: Spec>(interpreter: &mut Interpreter, host: &mut H) {
-    pop_top!(interpreter, index);
-    if let Some(value) = host.sload(interpreter.contract.target_address, *index) {
+pub fn cload<WIRE: InterpreterTypes, H: Host + ?Sized>(
+    interpreter: &mut Interpreter<WIRE>,
+    host: &mut H,
+) {
+    popn_top!([], index, interpreter);
+
+    if let Some(value) = host.cload(interpreter.input.target_address(), *index) {
+        if !value.is_private {
+            interpreter.instruction_result = InstructionResult::InvalidPublicStorageAccess;
+            return;
+        }
+        gas!(
+            interpreter,
+            gas::sload_cost(interpreter.runtime_flag.spec_id(), value.is_cold)
+        );
+        *index = value.data;
+        } else {
+        interpreter.instruction_result = InstructionResult::FatalExternalError;
+        return;
+    }
+}
+
+pub fn sload<WIRE: InterpreterTypes, H: Host + ?Sized>(
+    interpreter: &mut Interpreter<WIRE>,
+    host: &mut H,
+) {
+    popn_top!([], index, interpreter);
+
+    if let Some(value) = host.sload(interpreter.input.target_address(), *index) {
         if value.is_private {
             interpreter.instruction_result = InstructionResult::InvalidPrivateStorageAccess;
             return;
         }
-        gas!(interpreter, gas::sload_cost(SPEC::SPEC_ID, value.is_cold));
+        gas!(
+            interpreter,
+            gas::sload_cost(interpreter.runtime_flag.spec_id(), value.is_cold)
+        );
         *index = value.data;
-    } else {
+        } else {
         interpreter.instruction_result = InstructionResult::FatalExternalError;
         return;
     }
-}
-
-pub fn cload<H: Host + ?Sized, SPEC: Spec>(interpreter: &mut Interpreter, host: &mut H) {
-    pop_top!(interpreter, index);
-
-    if let Some(value) = host.cload(interpreter.contract.target_address, *index) {
-        if !value.is_private & !value.data.is_zero() {
-            interpreter.instruction_result = InstructionResult::InvalidPublicStorageAccess;
-            return;
-        }
-        gas!(interpreter, gas::sload_cost(SPEC::SPEC_ID, value.is_cold));
-        *index = value.data;
-    } else {
-        interpreter.instruction_result = InstructionResult::FatalExternalError;
-        return;
-    }
-=======
-pub fn sload<WIRE: InterpreterTypes, H: Host + ?Sized>(
-    interpreter: &mut Interpreter<WIRE>,
-    host: &mut H,
-) {
-    popn_top!([], index, interpreter);
-
-    let Some(value) = host.sload(interpreter.input.target_address(), *index) else {
-        interpreter
-            .control
-            .set_instruction_result(InstructionResult::FatalExternalError);
-        return;
-    };
-
-    gas!(
-        interpreter,
-        gas::sload_cost(interpreter.runtime_flag.spec_id(), value.is_cold)
-    );
-    *index = value.data;
->>>>>>> 398ef740
 }
 
 pub fn sstore<WIRE: InterpreterTypes, H: Host + ?Sized>(
@@ -263,29 +255,43 @@
         ));
 }
 
-pub fn cstore<H: Host + ?Sized, SPEC: Spec>(interpreter: &mut Interpreter, host: &mut H) {
-    require_non_staticcall!(interpreter);
-
-    pop!(interpreter, index, value);
-    let Some(state_load) = host.cstore(interpreter.contract.target_address, index, value) else {
-        interpreter.instruction_result = InstructionResult::FatalExternalError;
-        return;
-    };
-    // TODO(Seismic): gas cost for cstore
-    gas_or_fail!(interpreter, {
-        let remaining_gas = interpreter.gas.remaining();
+pub fn cstore<WIRE: InterpreterTypes, H: Host + ?Sized>(
+    require_non_staticcall!(interpreter);
+
+    popn!([index, value], interpreter);
+    
+    let Some(state_load) = host.sstore(interpreter.input.target_address(), index, value) else {
+        interpreter
+            .control
+            .set_instruction_result(InstructionResult::FatalExternalError);
+        return;
+    };
+
+    // EIP-1706 Disable SSTORE with gasleft lower than call stipend
+    if interpreter.runtime_flag.spec_id().is_enabled_in(ISTANBUL)
+        && interpreter.control.gas().remaining() <= CALL_STIPEND
+    {
+        interpreter
+            .control
+            .set_instruction_result(InstructionResult::ReentrancySentryOOG);
+        return;
+    }
+    gas!(
+        interpreter,
         gas::sstore_cost(
-            SPEC::SPEC_ID,
+            interpreter.runtime_flag.spec_id(),
             &state_load.data,
-            remaining_gas,
-            state_load.is_cold,
+            state_load.is_cold
         )
-    });
-    // TODO(Seismic): gas refund for cstore
-    refund!(
-        interpreter,
-        gas::sstore_refund(SPEC::SPEC_ID, &state_load.data)
-    );
+    );
+
+    interpreter
+        .control
+        .gas_mut()
+        .record_refund(gas::sstore_refund(
+            interpreter.runtime_flag.spec_id(),
+            &state_load.data,
+        ));
 }
 
 /// EIP-1153: Transient storage opcodes
