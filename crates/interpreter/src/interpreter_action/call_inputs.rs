--- conflicted
+++ resolved
@@ -44,38 +44,6 @@
 }
 
 impl CallInputs {
-<<<<<<< HEAD
-    /// Creates new call inputs.
-    ///
-    /// Returns `None` if the transaction is not a call.
-    pub fn new(tx_env: &TxEnv, gas_limit: u64) -> Option<Self> {
-        let TxKind::Call(target_address) = tx_env.transact_to else {
-            return None;
-        };
-        Some(CallInputs {
-            input: tx_env.data.clone(),
-            gas_limit,
-            target_address,
-            bytecode_address: target_address,
-            caller: tx_env.caller,
-            value: CallValue::Transfer(tx_env.value),
-            scheme: CallScheme::Call,
-            is_static: false,
-            is_eof: false,
-            return_memory_offset: 0..0,
-            tx_type: tx_env.tx_type,
-        })
-    }
-
-    /// Creates new boxed call inputs.
-    ///
-    /// Returns `None` if the transaction is not a call.
-    pub fn new_boxed(tx_env: &TxEnv, gas_limit: u64) -> Option<Box<Self>> {
-        Self::new(tx_env, gas_limit).map(Box::new)
-    }
-
-=======
->>>>>>> 398ef740
     /// Returns `true` if the call will transfer a non-zero value.
     #[inline]
     pub fn transfers_value(&self) -> bool {
