--- conflicted
+++ resolved
@@ -1,15 +1,4 @@
 [package]
-<<<<<<< HEAD
-authors = ["Dragan Rakita <dragan0rakita@gmail.com>", "Seismic Systems"]
-description = "Seismic revm Interpreter"
-edition = "2021"
-keywords = ["no_std", "ethereum", "evm", "revm", "interpreter"]
-license = "MIT"
-name = "revm-interpreter"
-repository = "https://github.com/SeismicSystems/seismic-revm"
-version = "14.0.0"
-readme = "../../README.md"
-=======
 name = "revm-interpreter"
 description = "Revm Interpreter that executes bytecode."
 version = "16.0.0"
@@ -19,7 +8,6 @@
 license.workspace = true
 repository.workspace = true
 readme.workspace = true
->>>>>>> 398ef740
 
 [package.metadata.docs.rs]
 all-features = true
@@ -34,19 +22,10 @@
 all = "warn"
 
 [dependencies]
-<<<<<<< HEAD
-revm-primitives = { path = "../primitives", version = "14.0.0", default-features = false }
-
-paste = { version = "1.0", optional = true }
-phf = { version = "0.11", default-features = false, optional = true, features = [
-    "macros",
-] }
-=======
 # revm
 bytecode.workspace = true
 primitives.workspace = true
 context-interface.workspace = true
->>>>>>> 398ef740
 
 # optional
 serde = { workspace = true, features = ["derive", "rc"], optional = true }
