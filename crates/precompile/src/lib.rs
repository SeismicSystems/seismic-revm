--- conflicted
+++ resolved
@@ -350,11 +350,8 @@
     /// * `BLS12_MAP_FP_TO_G1` at address 0x10
     /// * `BLS12_MAP_FP2_TO_G2` at address 0x11
     PRAGUE,
-<<<<<<< HEAD
+    /// Seismic's fork of the EVM.
     MERCURY,
-    LATEST,
-=======
->>>>>>> 37925695
 }
 
 impl From<SpecId> for PrecompileSpecId {
