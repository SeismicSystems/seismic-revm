//! # revm-precompile
//!
//! Implementations of EVM precompiled contracts.
#![cfg_attr(not(test), warn(unused_crate_dependencies))]
#![cfg_attr(not(feature = "std"), no_std)]

#[macro_use]
#[cfg(not(feature = "std"))]
extern crate alloc as std;

pub mod blake2;
#[cfg(feature = "blst")]
pub mod bls12_381;
pub mod bls12_381_const;
pub mod bls12_381_utils;
pub mod bn128;
pub mod hash;
pub mod identity;
pub mod interface;
#[cfg(any(feature = "c-kzg", feature = "kzg-rs"))]
pub mod kzg_point_evaluation;
pub mod modexp;
pub mod secp256k1;
#[cfg(feature = "secp256r1")]
pub mod secp256r1;
pub mod utilities;

pub use interface::*;
#[cfg(all(feature = "c-kzg", feature = "kzg-rs"))]
// silence kzg-rs lint as c-kzg will be used as default if both are enabled.
use kzg_rs as _;

use cfg_if::cfg_if;
use core::hash::Hash;
use once_cell::race::OnceBox;
use primitives::{hardfork::SpecId, Address, HashMap, HashSet};
use std::{boxed::Box, vec::Vec};

pub fn calc_linear_cost_u32(len: usize, base: u64, word: u64) -> u64 {
    (len as u64).div_ceil(32) * word + base
<<<<<<< HEAD
}

pub fn calc_linear_cost(bus: u64, len: usize, base: u64, word: u64) -> u64 {
    (len as u64).div_ceil(bus) * word + base
=======
>>>>>>> 398ef740
}

#[derive(Clone, Default, Debug)]
pub struct Precompiles {
    /// Precompiles
    inner: HashMap<Address, PrecompileFn>,
    /// Addresses of precompile
    addresses: HashSet<Address>,
}

impl Precompiles {
    /// Returns the precompiles for the given spec.
    pub fn new(spec: PrecompileSpecId) -> &'static Self {
        match spec {
            PrecompileSpecId::HOMESTEAD => Self::homestead(),
            PrecompileSpecId::BYZANTIUM => Self::byzantium(),
            PrecompileSpecId::ISTANBUL => Self::istanbul(),
            PrecompileSpecId::BERLIN => Self::berlin(),
            PrecompileSpecId::CANCUN => Self::cancun(),
            PrecompileSpecId::PRAGUE => Self::prague(),
            PrecompileSpecId::LATEST => Self::latest(),
        }
    }

    /// Returns precompiles for Homestead spec.
    pub fn homestead() -> &'static Self {
        static INSTANCE: OnceBox<Precompiles> = OnceBox::new();
        INSTANCE.get_or_init(|| {
            let mut precompiles = Precompiles::default();
            precompiles.extend([
                secp256k1::ECRECOVER,
                hash::SHA256,
                hash::RIPEMD160,
                identity::FUN,
            ]);
            Box::new(precompiles)
        })
    }

    /// Returns inner HashMap of precompiles.
    pub fn inner(&self) -> &HashMap<Address, PrecompileFn> {
        &self.inner
    }

    /// Returns precompiles for Byzantium spec.
    pub fn byzantium() -> &'static Self {
        static INSTANCE: OnceBox<Precompiles> = OnceBox::new();
        INSTANCE.get_or_init(|| {
            let mut precompiles = Self::homestead().clone();
            precompiles.extend([
                // EIP-196: Precompiled contracts for addition and scalar multiplication on the elliptic curve alt_bn128.
                // EIP-197: Precompiled contracts for optimal ate pairing check on the elliptic curve alt_bn128.
                bn128::add::BYZANTIUM,
                bn128::mul::BYZANTIUM,
                bn128::pair::BYZANTIUM,
                // EIP-198: Big integer modular exponentiation.
                modexp::BYZANTIUM,
            ]);
            Box::new(precompiles)
        })
    }

    /// Returns precompiles for Istanbul spec.
    pub fn istanbul() -> &'static Self {
        static INSTANCE: OnceBox<Precompiles> = OnceBox::new();
        INSTANCE.get_or_init(|| {
            let mut precompiles = Self::byzantium().clone();
            precompiles.extend([
                // EIP-1108: Reduce alt_bn128 precompile gas costs.
                bn128::add::ISTANBUL,
                bn128::mul::ISTANBUL,
                bn128::pair::ISTANBUL,
                // EIP-152: Add BLAKE2 compression function `F` precompile.
                blake2::FUN,
            ]);
            Box::new(precompiles)
        })
    }

    /// Returns precompiles for Berlin spec.
    pub fn berlin() -> &'static Self {
        static INSTANCE: OnceBox<Precompiles> = OnceBox::new();
        INSTANCE.get_or_init(|| {
            let mut precompiles = Self::istanbul().clone();
            precompiles.extend([
                // EIP-2565: ModExp Gas Cost.
                modexp::BERLIN,
            ]);
            Box::new(precompiles)
        })
    }

    /// Returns precompiles for Cancun spec.
    ///
    /// If the `c-kzg` feature is not enabled KZG Point Evaluation precompile will not be included,
    /// effectively making this the same as Berlin.
    pub fn cancun() -> &'static Self {
        static INSTANCE: OnceBox<Precompiles> = OnceBox::new();
        INSTANCE.get_or_init(|| {
            let mut precompiles = Self::berlin().clone();

            // EIP-4844: Shard Blob Transactions
            cfg_if! {
                if #[cfg(any(feature = "c-kzg", feature = "kzg-rs"))] {
                    let precompile = kzg_point_evaluation::POINT_EVALUATION.clone();
                } else {
                    let precompile = PrecompileWithAddress(u64_to_address(0x0A), |_,_| Err(PrecompileError::Fatal("c-kzg feature is not enabled".into())));
                }
            }


            precompiles.extend([
                precompile,
            ]);

            Box::new(precompiles)
        })
    }

    /// Returns precompiles for Prague spec.
    pub fn prague() -> &'static Self {
        static INSTANCE: OnceBox<Precompiles> = OnceBox::new();
        INSTANCE.get_or_init(|| {
            let mut precompiles = Self::cancun().clone();

            cfg_if! {
                  if #[cfg(feature = "blst")] {  // if blst is enabled
                      let bls = bls12_381::precompiles();
                  } else {
                      let bls = bls12_381_utils:: bls12_381_precompiles_not_supported();
                  }
            }
            precompiles.extend(bls);

            Box::new(precompiles)
        })
    }

    /// Returns the precompiles for the latest spec.
    pub fn latest() -> &'static Self {
        Self::prague()
    }

    /// Returns an iterator over the precompiles addresses.
    #[inline]
    pub fn addresses(&self) -> impl ExactSizeIterator<Item = &Address> {
        self.inner.keys()
    }

    /// Consumes the type and returns all precompile addresses.
    #[inline]
    pub fn into_addresses(self) -> impl ExactSizeIterator<Item = Address> {
        self.inner.into_keys()
    }

    /// Is the given address a precompile.
    #[inline]
    pub fn contains(&self, address: &Address) -> bool {
        self.inner.contains_key(address)
    }

    /// Returns the precompile for the given address.
    #[inline]
    pub fn get(&self, address: &Address) -> Option<&PrecompileFn> {
        self.inner.get(address)
    }

    /// Returns the precompile for the given address.
    #[inline]
    pub fn get_mut(&mut self, address: &Address) -> Option<&mut PrecompileFn> {
        self.inner.get_mut(address)
    }

    /// Is the precompiles list empty.
    pub fn is_empty(&self) -> bool {
        self.inner.len() == 0
    }

    /// Returns the number of precompiles.
    pub fn len(&self) -> usize {
        self.inner.len()
    }

    /// Returns the precompiles addresses as a set.
    pub fn addresses_set(&self) -> &HashSet<Address> {
        &self.addresses
    }

    /// Extends the precompiles with the given precompiles.
    ///
    /// Other precompiles with overwrite existing precompiles.
    #[inline]
    pub fn extend(&mut self, other: impl IntoIterator<Item = PrecompileWithAddress>) {
        let items: Vec<PrecompileWithAddress> = other.into_iter().collect::<Vec<_>>();
        self.addresses.extend(items.iter().map(|p| *p.address()));
        self.inner.extend(items.into_iter().map(|p| (p.0, p.1)));
    }

    /// Returns complement of `other` in `self`.
    ///
    /// Two entries are considered equal if the precompile addresses are equal.
    pub fn difference(&self, other: &Self) -> Self {
        let Self { inner, .. } = self;

        let inner = inner
            .iter()
            .filter(|(a, _)| !other.inner.contains_key(*a))
            .map(|(a, p)| (*a, *p))
            .collect::<HashMap<_, _>>();

        let addresses = inner.keys().cloned().collect::<HashSet<_>>();

        Self { inner, addresses }
    }

    /// Returns intersection of `self` and `other`.
    ///
    /// Two entries are considered equal if the precompile addresses are equal.
    pub fn intersection(&self, other: &Self) -> Self {
        let Self { inner, .. } = self;

        let inner = inner
            .iter()
            .filter(|(a, _)| other.inner.contains_key(*a))
            .map(|(a, p)| (*a, *p))
            .collect::<HashMap<_, _>>();

        let addresses = inner.keys().cloned().collect::<HashSet<_>>();

        Self { inner, addresses }
    }
}

#[derive(Clone, Debug)]
pub struct PrecompileWithAddress(pub Address, pub PrecompileFn);

impl From<(Address, PrecompileFn)> for PrecompileWithAddress {
    fn from(value: (Address, PrecompileFn)) -> Self {
        PrecompileWithAddress(value.0, value.1)
    }
}

impl From<PrecompileWithAddress> for (Address, PrecompileFn) {
    fn from(value: PrecompileWithAddress) -> Self {
        (value.0, value.1)
    }
}

impl PrecompileWithAddress {
    /// Returns reference of address.
    #[inline]
    pub fn address(&self) -> &Address {
        &self.0
    }

    /// Returns reference of precompile.
    #[inline]
    pub fn precompile(&self) -> &PrecompileFn {
        &self.1
    }
}

#[derive(Copy, Clone, Debug, PartialEq, Eq, Hash, Ord, PartialOrd)]
pub enum PrecompileSpecId {
    HOMESTEAD,
    BYZANTIUM,
    ISTANBUL,
    BERLIN,
    CANCUN,
    PRAGUE,
    LATEST,
}

impl From<SpecId> for PrecompileSpecId {
    fn from(spec_id: SpecId) -> Self {
        Self::from_spec_id(spec_id)
    }
}

impl PrecompileSpecId {
    /// Returns the appropriate precompile Spec for the primitive [SpecId].
    pub const fn from_spec_id(spec_id: primitives::hardfork::SpecId) -> Self {
        use primitives::hardfork::SpecId::*;
        match spec_id {
            FRONTIER | FRONTIER_THAWING | HOMESTEAD | DAO_FORK | TANGERINE | SPURIOUS_DRAGON => {
                Self::HOMESTEAD
            }
            BYZANTIUM | CONSTANTINOPLE | PETERSBURG => Self::BYZANTIUM,
            ISTANBUL | MUIR_GLACIER => Self::ISTANBUL,
            BERLIN | LONDON | ARROW_GLACIER | GRAY_GLACIER | MERGE | SHANGHAI => Self::BERLIN,
            CANCUN => Self::CANCUN,
            PRAGUE | OSAKA => Self::PRAGUE,
            LATEST => Self::LATEST,
<<<<<<< HEAD
            #[cfg(feature = "optimism")]
            BEDROCK | REGOLITH | CANYON => Self::BERLIN,
            #[cfg(feature = "optimism")]
            ECOTONE | FJORD | GRANITE | HOLOCENE => Self::CANCUN,
            #[cfg(feature = "seismic")]
            MERCURY => Self::PRAGUE,
=======
>>>>>>> 398ef740
        }
    }
}

/// Const function for making an address by concatenating the bytes from two given numbers.
///
/// Note that 32 + 128 = 160 = 20 bytes (the length of an address).
///
/// This function is used as a convenience for specifying the addresses of the various precompiles.
#[inline]
pub const fn u64_to_address(x: u64) -> Address {
    let x = x.to_be_bytes();
    Address::new([
        0, 0, 0, 0, 0, 0, 0, 0, 0, 0, 0, 0, x[0], x[1], x[2], x[3], x[4], x[5], x[6], x[7],
    ])
}

#[cfg(test)]
mod test {
    use crate::Precompiles;

    #[test]
    fn test_difference_precompile_sets() {
        let difference = Precompiles::istanbul().difference(Precompiles::berlin());
        assert!(difference.is_empty());
    }

    #[test]
    fn test_intersection_precompile_sets() {
        let intersection = Precompiles::homestead().intersection(Precompiles::byzantium());

        assert_eq!(intersection.len(), 4)
    }
}<|MERGE_RESOLUTION|>--- conflicted
+++ resolved
@@ -38,13 +38,10 @@
 
 pub fn calc_linear_cost_u32(len: usize, base: u64, word: u64) -> u64 {
     (len as u64).div_ceil(32) * word + base
-<<<<<<< HEAD
 }
 
 pub fn calc_linear_cost(bus: u64, len: usize, base: u64, word: u64) -> u64 {
     (len as u64).div_ceil(bus) * word + base
-=======
->>>>>>> 398ef740
 }
 
 #[derive(Clone, Default, Debug)]
@@ -338,15 +335,8 @@
             CANCUN => Self::CANCUN,
             PRAGUE | OSAKA => Self::PRAGUE,
             LATEST => Self::LATEST,
-<<<<<<< HEAD
-            #[cfg(feature = "optimism")]
-            BEDROCK | REGOLITH | CANYON => Self::BERLIN,
-            #[cfg(feature = "optimism")]
-            ECOTONE | FJORD | GRANITE | HOLOCENE => Self::CANCUN,
             #[cfg(feature = "seismic")]
             MERCURY => Self::PRAGUE,
-=======
->>>>>>> 398ef740
         }
     }
 }
