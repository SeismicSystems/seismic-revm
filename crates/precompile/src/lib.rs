--- conflicted
+++ resolved
@@ -362,15 +362,12 @@
     /// * `BLS12_MAP_FP_TO_G1` at address 0x10
     /// * `BLS12_MAP_FP2_TO_G2` at address 0x11
     PRAGUE,
-<<<<<<< HEAD
     /// Seismic's fork of the EVM.
     MERCURY,
-=======
     /// Osaka spec added changes to modexp precompile:
     /// * [`EIP-7823: Set upper bounds for MODEXP`](https://eips.ethereum.org/EIPS/eip-7823).
     /// * [`EIP-7883: ModExp Gas Cost Increase`](https://eips.ethereum.org/EIPS/eip-7883)
     OSAKA,
->>>>>>> b287ce02
 }
 
 impl From<SpecId> for PrecompileSpecId {
