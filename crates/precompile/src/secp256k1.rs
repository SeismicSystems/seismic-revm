--- conflicted
+++ resolved
@@ -1,23 +1,4 @@
 #[cfg(feature = "secp256k1")]
-<<<<<<< HEAD
-#[allow(clippy::module_inception)]
-mod secp256k1 {
-    use revm_primitives::{alloy_primitives::B512, keccak256, B256};
-    use secp256k1::{
-        ecdsa::{RecoverableSignature, RecoveryId},
-        Message, SECP256K1,
-    };
-
-    // Silence the unused crate dependency warning.
-    use k256 as _;
-
-    pub fn ecrecover(sig: &B512, recid: u8, msg: &B256) -> Result<B256, secp256k1::Error> {
-        let recid = RecoveryId::from_i32(recid as i32).expect("recovery ID is valid");
-        let sig = RecoverableSignature::from_compact(sig.as_slice(), recid)?;
-
-        let msg = Message::from_digest(msg.0);
-        let public = SECP256K1.recover_ecdsa(&msg, &sig)?;
-=======
 pub mod bitcoin_secp256k1;
 pub mod k256;
 #[cfg(feature = "libsecp256k1")]
@@ -28,7 +9,6 @@
     PrecompileWithAddress,
 };
 use primitives::{alloy_primitives::B512, Bytes, B256};
->>>>>>> 398ef740
 
 pub const ECRECOVER: PrecompileWithAddress =
     PrecompileWithAddress(crate::u64_to_address(1), ec_recover_run);
