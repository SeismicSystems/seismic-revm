[package]
name = "revm-precompile"
description = "Revm Precompiles - Ethereum compatible precompiled contracts"
version = "11.0.1"
authors.workspace = true
edition.workspace = true
keywords.workspace = true
license.workspace = true
repository.workspace = true
readme.workspace = true

[package.metadata.docs.rs]
all-features = true
rustdoc-args = ["--cfg", "docsrs"]

[lints.rust]
unreachable_pub = "warn"
unused_must_use = "deny"
rust_2018_idioms = "deny"

[lints.rustdoc]
all = "warn"

[dependencies]
# revm
primitives.workspace = true
wiring.workspace = true
specification.workspace = true

# static precompile sets.
once_cell = { version = "1.19", default-features = false, features = ["alloc"] }

# ecRecover
k256 = { version = "0.13.3", default-features = false, features = ["ecdsa"] }
secp256k1 = { version = ">=0.28, <=0.29", default-features = false, features = [
    "alloc",
    "recovery",
    "rand",
    "global-context",
], optional = true }

# SHA2-256 and RIPEMD-160
sha2 = { version = "0.10", default-features = false }
ripemd = { version = "0.1", default-features = false }

# modexp
aurora-engine-modexp = { version = "1.1", default-features = false }

# ecAdd, ecMul, ecPairing
bn = { package = "substrate-bn", version = "0.6", default-features = false }

# KZG point evaluation precompile
c-kzg = { version = "1.0.3", default-features = false, optional = true, features = [
    "ethereum_kzg_settings",
] }

# Optionally use `kzg-rs` for a pure Rust implementation of KZG point evaluation.
kzg-rs = { version = "0.2.3", default-features = false, optional = true }

# BLS12-381 precompiles
blst = { version = "0.3.13", optional = true }

# p256verify precompile
p256 = { version = "0.13.2", optional = true, default-features = false, features = [
    "ecdsa",
] }

# utils
cfg-if = { version = "1.0", default-features = false }
dyn-clone = "1.0"

[dev-dependencies]
criterion = "0.5"
rand = { version = "0.8", features = ["std"] }
eyre = "0.6.12"
rstest = "0.22.0"
serde = "1.0"
serde_json = "1.0"
serde_derive = "1.0"

[features]
default = ["std", "c-kzg", "secp256k1", "portable", "blst"]
std = [
    "primitives/std",
    "k256/std",
    "once_cell/std",
    "ripemd/std",
    "sha2/std",
    "c-kzg?/std",
    "secp256k1?/std",
]
<<<<<<< HEAD
hashbrown = ["revm-primitives/hashbrown"]
asm-keccak = ["revm-primitives/asm-keccak"]
seismic = ["revm-primitives/seismic"]

optimism = ["revm-primitives/optimism", "secp256r1"]
# Optimism default handler enabled Optimism handler register by default in EvmBuilder.
optimism-default-handler = [
    "optimism",
    "revm-primitives/optimism-default-handler",
]
negate-optimism-default-handler = [
    "revm-primitives/negate-optimism-default-handler",
]
=======
hashbrown = ["primitives/hashbrown"]
asm-keccak = ["primitives/asm-keccak"]
>>>>>>> bbc8d81d

# Enables the p256verify precompile.
secp256r1 = ["dep:p256"]

# These libraries may not work on all no_std platforms as they depend on C.

# Enables the KZG point evaluation precompile.
c-kzg = ["dep:c-kzg", "wiring/c-kzg"]
# `kzg-rs` is not audited but useful for `no_std` environment, use it with causing and default to `c-kzg` if possible.
kzg-rs = ["dep:kzg-rs", "wiring/kzg-rs"]

portable = ["c-kzg", "c-kzg?/portable"]

# Use `secp256k1` as a faster alternative to `k256`.
# The problem that `secp256k1` has is it fails to build for `wasm` target on Windows and Mac as it is c lib.
# In Linux it passes. If you don't require to build wasm on win/mac, it is safe to use it and it is enabled by default.
secp256k1 = ["dep:secp256k1"]

# Enables the BLS12-381 precompiles.
blst = ["dep:blst"]

[[bench]]
name = "bench"
path = "benches/bench.rs"
harness = false<|MERGE_RESOLUTION|>--- conflicted
+++ resolved
@@ -89,24 +89,8 @@
     "c-kzg?/std",
     "secp256k1?/std",
 ]
-<<<<<<< HEAD
-hashbrown = ["revm-primitives/hashbrown"]
-asm-keccak = ["revm-primitives/asm-keccak"]
-seismic = ["revm-primitives/seismic"]
-
-optimism = ["revm-primitives/optimism", "secp256r1"]
-# Optimism default handler enabled Optimism handler register by default in EvmBuilder.
-optimism-default-handler = [
-    "optimism",
-    "revm-primitives/optimism-default-handler",
-]
-negate-optimism-default-handler = [
-    "revm-primitives/negate-optimism-default-handler",
-]
-=======
 hashbrown = ["primitives/hashbrown"]
 asm-keccak = ["primitives/asm-keccak"]
->>>>>>> bbc8d81d
 
 # Enables the p256verify precompile.
 secp256r1 = ["dep:p256"]
