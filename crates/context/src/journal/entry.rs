//! Contains the journal entry trait and implementations.
//!
//! Journal entries are used to track changes to the state and are used to revert it.
//!
//! They are created when there is change to the state from loading (making it warm), changes to the balance,
//! or removal of the storage slot. Check [`JournalEntryTr`] for more details.
<<<<<<< HEAD
use primitives::alloy_primitives::FlaggedStorage;
use primitives::{Address, KECCAK_EMPTY, PRECOMPILE3, U256};
=======
use primitives::{Address, StorageKey, StorageValue, KECCAK_EMPTY, PRECOMPILE3, U256};
>>>>>>> b287ce02
use state::{EvmState, TransientStorage};

/// Trait for tracking and reverting state changes in the EVM.
/// Journal entry contains information about state changes that can be reverted.
pub trait JournalEntryTr {
    /// Creates a journal entry for when an account is accessed and marked as "warm" for gas metering
    fn account_warmed(address: Address) -> Self;

    /// Creates a journal entry for when an account is destroyed via SELFDESTRUCT
    /// Records the target address that received the destroyed account's balance,
    /// whether the account was already destroyed, and its balance before destruction
    /// on revert, the balance is transferred back to the original account
    fn account_destroyed(
        address: Address,
        target: Address,
        was_destroyed: bool,
        had_balance: U256,
    ) -> Self;

    /// Creates a journal entry for when an account is "touched" - accessed in a way that may require saving it.
    /// If account is empty and touch it will be removed from the state (EIP-161 state clear EIP)
    fn account_touched(address: Address) -> Self;

    /// Creates a journal entry for a balance transfer between accounts
    fn balance_transfer(from: Address, to: Address, balance: U256) -> Self;

    /// Creates a journal entry for when an account's nonce is incremented.
    fn nonce_changed(address: Address) -> Self;

    /// Creates a journal entry for when a new account is created
    fn account_created(address: Address) -> Self;

    /// Creates a journal entry for when a storage slot is modified
    /// Records the previous value for reverting
<<<<<<< HEAD
    fn storage_changed(address: Address, key: U256, had_value: FlaggedStorage) -> Self;
=======
    fn storage_changed(address: Address, key: StorageKey, had_value: StorageValue) -> Self;
>>>>>>> b287ce02

    /// Creates a journal entry for when a storage slot is accessed and marked as "warm" for gas metering
    /// This is called with SLOAD opcode.
    fn storage_warmed(address: Address, key: StorageKey) -> Self;

    /// Creates a journal entry for when a transient storage slot is modified (EIP-1153)
    /// Records the previous value for reverting
    fn transient_storage_changed(
        address: Address,
        key: StorageKey,
        had_value: StorageValue,
    ) -> Self;

    /// Creates a journal entry for when an account's code is modified
    fn code_changed(address: Address) -> Self;

    /// Reverts the state change recorded by this journal entry
    ///
    /// More information on what is reverted can be found in [`JournalEntry`] enum.
    ///
    /// # Notes
    ///   
    /// The spurious dragon flag is used to skip revertion 0x000..0003 precompile. This
    /// Behaviour is special and it caused by bug in Geth and Parity that is explained in [PR#716](https://github.com/ethereum/EIPs/issues/716).
    ///
    /// From yellow paper:
    /// ```text
    /// K.1. Deletion of an Account Despite Out-of-gas. At block 2675119, in the transaction 0xcf416c536ec1a19ed1fb89e
    /// 4ec7ffb3cf73aa413b3aa9b77d60e4fd81a4296ba, an account at address 0x03 was called and an out-of-gas occurred during
    /// the call. Against the equation (209), this added 0x03 in the set of touched addresses, and this transaction turned σ[0x03]
    /// into ∅.
    /// ```
    fn revert(
        self,
        state: &mut EvmState,
        transient_storage: &mut TransientStorage,
        is_spurious_dragon_enabled: bool,
    );
}

/// Journal entries that are used to track changes to the state and are used to revert it.
#[derive(Debug, Clone, PartialEq, Eq, Hash)]
#[cfg_attr(feature = "serde", derive(serde::Serialize, serde::Deserialize))]
pub enum JournalEntry {
    /// Used to mark account that is warm inside EVM in regard to EIP-2929 AccessList.
    /// Action: We will add Account to state.
    /// Revert: we will remove account from state.
    AccountWarmed {
        /// Address of warmed account.
        address: Address,
    },
    /// Mark account to be destroyed and journal balance to be reverted
    /// Action: Mark account and transfer the balance
    /// Revert: Unmark the account and transfer balance back
    AccountDestroyed {
        /// Address of account to be destroyed.
        address: Address,
        /// Address of account that received the balance.
        target: Address,
        /// Whether the account had already been destroyed before this journal entry.
        was_destroyed: bool,
        /// Balance of account got transferred to target.
        had_balance: U256,
    },
    /// Loading account does not mean that account will need to be added to MerkleTree (touched).
    /// Only when account is called (to execute contract or transfer balance) only then account is made touched.
    /// Action: Mark account touched
    /// Revert: Unmark account touched
    AccountTouched {
        /// Address of account that is touched.
        address: Address,
    },
    /// Transfer balance between two accounts
    /// Action: Transfer balance
    /// Revert: Transfer balance back
    BalanceTransfer {
        /// Address of account that sent the balance.
        from: Address,
        /// Address of account that received the balance.
        to: Address,
        /// Balance that is transferred.
        balance: U256,
    },
    /// Increment nonce
    /// Action: Increment nonce by one
    /// Revert: Decrement nonce by one
    NonceChange {
        /// Address of account that had its nonce changed.
        /// Nonce is incremented by one.
        address: Address,
    },
    /// Create account:
    /// Actions: Mark account as created
    /// Revert: Unmark account as created and reset nonce to zero.
    AccountCreated {
        /// Address of account that is created.
        /// On revert, this account will be set to empty.
        address: Address,
    },
    /// Entry used to track storage changes
    /// Action: Storage change
    /// Revert: Revert to previous value
    StorageChanged {
        /// Address of account that had its storage changed.
        address: Address,
        /// Key of storage slot that is changed.
        key: StorageKey,
        /// Previous value of storage slot.
<<<<<<< HEAD
        had_value: FlaggedStorage,
=======
        had_value: StorageValue,
>>>>>>> b287ce02
    },
    /// Entry used to track storage warming introduced by EIP-2929.
    /// Action: Storage warmed
    /// Revert: Revert to cold state
    StorageWarmed {
        /// Address of account that had its storage warmed. By SLOAD or SSTORE opcode.
        address: Address,
        /// Key of storage slot that is warmed.
        key: StorageKey,
    },
    /// It is used to track an EIP-1153 transient storage change.
    /// Action: Transient storage changed.
    /// Revert: Revert to previous value.
    TransientStorageChange {
        /// Address of account that had its transient storage changed.
        address: Address,
        /// Key of transient storage slot that is changed.
        key: StorageKey,
        /// Previous value of transient storage slot.
        had_value: StorageValue,
    },
    /// Code changed
    /// Action: Account code changed
    /// Revert: Revert to previous bytecode.
    CodeChange {
        /// Address of account that had its code changed.
        address: Address,
    },
}
impl JournalEntryTr for JournalEntry {
    fn account_warmed(address: Address) -> Self {
        JournalEntry::AccountWarmed { address }
    }

    fn account_destroyed(
        address: Address,
        target: Address,
        was_destroyed: bool, // if account had already been destroyed before this journal entry
        had_balance: U256,
    ) -> Self {
        JournalEntry::AccountDestroyed {
            address,
            target,
            was_destroyed,
            had_balance,
        }
    }

    fn account_touched(address: Address) -> Self {
        JournalEntry::AccountTouched { address }
    }

    fn balance_transfer(from: Address, to: Address, balance: U256) -> Self {
        JournalEntry::BalanceTransfer { from, to, balance }
    }

    fn account_created(address: Address) -> Self {
        JournalEntry::AccountCreated { address }
    }

<<<<<<< HEAD
    fn storage_changed(address: Address, key: U256, had_value: FlaggedStorage) -> Self {
=======
    fn storage_changed(address: Address, key: StorageKey, had_value: StorageValue) -> Self {
>>>>>>> b287ce02
        JournalEntry::StorageChanged {
            address,
            key,
            had_value,
        }
    }

    fn nonce_changed(address: Address) -> Self {
        JournalEntry::NonceChange { address }
    }

    fn storage_warmed(address: Address, key: StorageKey) -> Self {
        JournalEntry::StorageWarmed { address, key }
    }

    fn transient_storage_changed(
        address: Address,
        key: StorageKey,
        had_value: StorageValue,
    ) -> Self {
        JournalEntry::TransientStorageChange {
            address,
            key,
            had_value,
        }
    }

    fn code_changed(address: Address) -> Self {
        JournalEntry::CodeChange { address }
    }

    fn revert(
        self,
        state: &mut EvmState,
        transient_storage: &mut TransientStorage,
        is_spurious_dragon_enabled: bool,
    ) {
        match self {
            JournalEntry::AccountWarmed { address } => {
                state.get_mut(&address).unwrap().mark_cold();
            }
            JournalEntry::AccountTouched { address } => {
                if is_spurious_dragon_enabled && address == PRECOMPILE3 {
                    return;
                }
                // remove touched status
                state.get_mut(&address).unwrap().unmark_touch();
            }
            JournalEntry::AccountDestroyed {
                address,
                target,
                was_destroyed,
                had_balance,
            } => {
                let account = state.get_mut(&address).unwrap();
                // set previous state of selfdestructed flag, as there could be multiple
                // selfdestructs in one transaction.
                if was_destroyed {
                    // flag is still selfdestructed
                    account.mark_selfdestruct();
                } else {
                    // flag that is not selfdestructed
                    account.unmark_selfdestruct();
                }
                account.info.balance += had_balance;

                if address != target {
                    let target = state.get_mut(&target).unwrap();
                    target.info.balance -= had_balance;
                }
            }
            JournalEntry::BalanceTransfer { from, to, balance } => {
                // we don't need to check overflow and underflow when adding and subtracting the balance.
                let from = state.get_mut(&from).unwrap();
                from.info.balance += balance;
                let to = state.get_mut(&to).unwrap();
                to.info.balance -= balance;
            }
            JournalEntry::NonceChange { address } => {
                state.get_mut(&address).unwrap().info.nonce -= 1;
            }
            JournalEntry::AccountCreated { address } => {
                let account = &mut state.get_mut(&address).unwrap();
                account.unmark_created();
                account.info.nonce = 0;
            }
            JournalEntry::StorageWarmed { address, key } => {
                state
                    .get_mut(&address)
                    .unwrap()
                    .storage
                    .get_mut(&key)
                    .unwrap()
                    .mark_cold();
            }
            JournalEntry::StorageChanged {
                address,
                key,
                had_value,
            } => {
                state
                    .get_mut(&address)
                    .unwrap()
                    .storage
                    .get_mut(&key)
                    .unwrap()
                    .present_value = had_value;
            }
            JournalEntry::TransientStorageChange {
                address,
                key,
                had_value,
            } => {
                let tkey = (address, key);
                if had_value.is_zero() {
                    // if previous value is zero, remove it
                    transient_storage.remove(&tkey);
                } else {
                    // if not zero, reinsert old value to transient storage.
                    transient_storage.insert(tkey, had_value);
                }
            }
            JournalEntry::CodeChange { address } => {
                let acc = state.get_mut(&address).unwrap();
                acc.info.code_hash = KECCAK_EMPTY;
                acc.info.code = None;
            }
        }
    }
}<|MERGE_RESOLUTION|>--- conflicted
+++ resolved
@@ -4,12 +4,8 @@
 //!
 //! They are created when there is change to the state from loading (making it warm), changes to the balance,
 //! or removal of the storage slot. Check [`JournalEntryTr`] for more details.
-<<<<<<< HEAD
-use primitives::alloy_primitives::FlaggedStorage;
-use primitives::{Address, KECCAK_EMPTY, PRECOMPILE3, U256};
-=======
-use primitives::{Address, StorageKey, StorageValue, KECCAK_EMPTY, PRECOMPILE3, U256};
->>>>>>> b287ce02
+use primitives::alloy_primitives::{FlaggedStorage};
+use primitives::{Address, KECCAK_EMPTY, PRECOMPILE3, StorageKey, StorageValue, U256};
 use state::{EvmState, TransientStorage};
 
 /// Trait for tracking and reverting state changes in the EVM.
@@ -44,11 +40,7 @@
 
     /// Creates a journal entry for when a storage slot is modified
     /// Records the previous value for reverting
-<<<<<<< HEAD
     fn storage_changed(address: Address, key: U256, had_value: FlaggedStorage) -> Self;
-=======
-    fn storage_changed(address: Address, key: StorageKey, had_value: StorageValue) -> Self;
->>>>>>> b287ce02
 
     /// Creates a journal entry for when a storage slot is accessed and marked as "warm" for gas metering
     /// This is called with SLOAD opcode.
@@ -157,11 +149,7 @@
         /// Key of storage slot that is changed.
         key: StorageKey,
         /// Previous value of storage slot.
-<<<<<<< HEAD
         had_value: FlaggedStorage,
-=======
-        had_value: StorageValue,
->>>>>>> b287ce02
     },
     /// Entry used to track storage warming introduced by EIP-2929.
     /// Action: Storage warmed
@@ -222,11 +210,7 @@
         JournalEntry::AccountCreated { address }
     }
 
-<<<<<<< HEAD
     fn storage_changed(address: Address, key: U256, had_value: FlaggedStorage) -> Self {
-=======
-    fn storage_changed(address: Address, key: StorageKey, had_value: StorageValue) -> Self {
->>>>>>> b287ce02
         JournalEntry::StorageChanged {
             address,
             key,
