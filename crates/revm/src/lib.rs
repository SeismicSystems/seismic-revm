--- conflicted
+++ resolved
@@ -2,30 +2,6 @@
 #![cfg_attr(not(test), warn(unused_crate_dependencies))]
 #![cfg_attr(not(feature = "std"), no_std)]
 
-<<<<<<< HEAD
-#[macro_use]
-#[cfg(not(feature = "std"))]
-extern crate alloc as std;
-
-// Define modules.
-
-mod builder;
-mod context;
-
-#[cfg(any(test, feature = "test-utils"))]
-pub mod test_utils;
-
-pub mod db;
-mod evm;
-mod frame;
-pub mod handler;
-mod inspector;
-mod journaled_state;
-#[cfg(feature = "optimism")]
-pub mod optimism;
-#[cfg(feature = "seismic")]
-pub mod seismic;
-=======
 // reexport dependencies
 pub use bytecode;
 pub use context;
@@ -38,7 +14,6 @@
 pub use precompile;
 pub use primitives;
 pub use state;
->>>>>>> 398ef740
 
 // Export items.
 
