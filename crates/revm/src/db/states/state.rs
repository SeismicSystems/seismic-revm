--- conflicted
+++ resolved
@@ -369,15 +369,9 @@
             nonce: 1,
             ..Default::default()
         };
-<<<<<<< HEAD
         let existing_account_initial_storage = HashMap::<U256, FlaggedStorage>::from([
             (slot1, FlaggedStorage::from(U256::from(100))), // 0x01 => 100
             (slot2, FlaggedStorage::from(U256::from(200))), // 0x02 => 200
-=======
-        let existing_account_initial_storage = HashMap::<U256, U256>::from_iter([
-            (slot1, U256::from(100)), // 0x01 => 100
-            (slot2, U256::from(200)), // 0x02 => 200
->>>>>>> 900409f1
         ]);
         let existing_account_changed_info = AccountInfo {
             nonce: 2,
@@ -496,11 +490,7 @@
                     AccountRevert {
                         account: AccountInfoRevert::DeleteIt,
                         previous_status: AccountStatus::LoadedNotExisting,
-<<<<<<< HEAD
                         storage: HashMap::from([(slot1, RevertToSlot::Some(FlaggedStorage::ZERO))]),
-=======
-                        storage: HashMap::from_iter([(slot1, RevertToSlot::Some(U256::ZERO))]),
->>>>>>> 900409f1
                         wipe_storage: false,
                     }
                 ),
