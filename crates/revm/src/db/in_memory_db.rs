use super::{DatabaseCommit, DatabaseRef, EmptyDB};
use crate::primitives::{
    hash_map::Entry, Account, AccountInfo, Address, Bytecode, FlaggedStorage, HashMap, Log, B256,
    KECCAK_EMPTY, U256,
};
use crate::Database;
use core::convert::Infallible;
use std::vec::Vec;

/// A [Database] implementation that stores all state changes in memory.
pub type InMemoryDB = CacheDB<EmptyDB>;

/// A [Database] implementation that stores all state changes in memory.
///
/// This implementation wraps a [DatabaseRef] that is used to load data ([AccountInfo]).
///
/// Accounts and code are stored in two separate maps, the `accounts` map maps addresses to [DbAccount],
/// whereas contracts are identified by their code hash, and are stored in the `contracts` map.
/// The [DbAccount] holds the code hash of the contract, which is used to look up the contract in the `contracts` map.
#[derive(Debug, Clone)]
#[cfg_attr(feature = "serde", derive(serde::Serialize, serde::Deserialize))]
pub struct CacheDB<ExtDB> {
    /// Account info where None means it is not existing. Not existing state is needed for Pre TANGERINE forks.
    /// `code` is always `None`, and bytecode can be found in `contracts`.
    pub accounts: HashMap<Address, DbAccount>,
    /// Tracks all contracts by their code hash.
    pub contracts: HashMap<B256, Bytecode>,
    /// All logs that were committed via [DatabaseCommit::commit].
    pub logs: Vec<Log>,
    /// All cached block hashes from the [DatabaseRef].
    pub block_hashes: HashMap<U256, B256>,
    /// The underlying database ([DatabaseRef]) that is used to load data.
    ///
    /// Note: this is read-only, data is never written to this database.
    pub db: ExtDB,
}

impl<ExtDB: Default> Default for CacheDB<ExtDB> {
    fn default() -> Self {
        Self::new(ExtDB::default())
    }
}

impl<ExtDB> CacheDB<ExtDB> {
    pub fn new(db: ExtDB) -> Self {
        let mut contracts = HashMap::default();
        contracts.insert(KECCAK_EMPTY, Bytecode::default());
        contracts.insert(B256::ZERO, Bytecode::default());
        Self {
            accounts: HashMap::default(),
            contracts,
            logs: Vec::default(),
            block_hashes: HashMap::default(),
            db,
        }
    }

    /// Inserts the account's code into the cache.
    ///
    /// Accounts objects and code are stored separately in the cache, this will take the code from the account and instead map it to the code hash.
    ///
    /// Note: This will not insert into the underlying external database.
    pub fn insert_contract(&mut self, account: &mut AccountInfo) {
        if let Some(code) = &account.code {
            if !code.is_empty() {
                if account.code_hash == KECCAK_EMPTY {
                    account.code_hash = code.hash_slow();
                }
                self.contracts
                    .entry(account.code_hash)
                    .or_insert_with(|| code.clone());
            }
        }
        if account.code_hash.is_zero() {
            account.code_hash = KECCAK_EMPTY;
        }
    }

    /// Insert account info but not override storage
    pub fn insert_account_info(&mut self, address: Address, mut info: AccountInfo) {
        self.insert_contract(&mut info);
        self.accounts.entry(address).or_default().info = info;
    }
}

impl<ExtDB: DatabaseRef> CacheDB<ExtDB> {
    /// Returns the account for the given address.
    ///
    /// If the account was not found in the cache, it will be loaded from the underlying database.
    pub fn load_account(&mut self, address: Address) -> Result<&mut DbAccount, ExtDB::Error> {
        let db = &self.db;
        match self.accounts.entry(address) {
            Entry::Occupied(entry) => Ok(entry.into_mut()),
            Entry::Vacant(entry) => Ok(entry.insert(
                db.basic_ref(address)?
                    .map(|info| DbAccount {
                        info,
                        ..Default::default()
                    })
                    .unwrap_or_else(DbAccount::new_not_existing),
            )),
        }
    }

    /// insert account storage without overriding account info
    pub fn insert_account_storage(
        &mut self,
        address: Address,
        slot: U256,
        value: FlaggedStorage,
    ) -> Result<(), ExtDB::Error> {
        let account = self.load_account(address)?;
        account.storage.insert(slot, value);
        Ok(())
    }

    /// replace account storage without overriding account info
    pub fn replace_account_storage(
        &mut self,
        address: Address,
        storage: HashMap<U256, FlaggedStorage>,
    ) -> Result<(), ExtDB::Error> {
        let account = self.load_account(address)?;
        account.account_state = AccountState::StorageCleared;
        account.storage = storage.into_iter().collect();
        Ok(())
    }
}

impl<ExtDB> DatabaseCommit for CacheDB<ExtDB> {
    fn commit(&mut self, changes: HashMap<Address, Account>) {
        for (address, mut account) in changes {
            if !account.is_touched() {
                continue;
            }
            if account.is_selfdestructed() {
                let db_account = self.accounts.entry(address).or_default();
                db_account.storage.clear();
                db_account.account_state = AccountState::NotExisting;
                db_account.info = AccountInfo::default();
                continue;
            }
            let is_newly_created = account.is_created();
            self.insert_contract(&mut account.info);

            let db_account = self.accounts.entry(address).or_default();
            db_account.info = account.info;

            db_account.account_state = if is_newly_created {
                db_account.storage.clear();
                AccountState::StorageCleared
            } else if db_account.account_state.is_storage_cleared() {
                // Preserve old account state if it already exists
                AccountState::StorageCleared
            } else {
                AccountState::Touched
            };
            db_account.storage.extend(
                account
                    .storage
                    .into_iter()
                    .map(|(key, value)| (key, value.present_value())),
            );
        }
    }
}

impl<ExtDB: DatabaseRef> Database for CacheDB<ExtDB> {
    type Error = ExtDB::Error;

    fn basic(&mut self, address: Address) -> Result<Option<AccountInfo>, Self::Error> {
        let basic = match self.accounts.entry(address) {
            Entry::Occupied(entry) => entry.into_mut(),
            Entry::Vacant(entry) => entry.insert(
                self.db
                    .basic_ref(address)?
                    .map(|info| DbAccount {
                        info,
                        ..Default::default()
                    })
                    .unwrap_or_else(DbAccount::new_not_existing),
            ),
        };
        Ok(basic.info())
    }

    fn code_by_hash(&mut self, code_hash: B256) -> Result<Bytecode, Self::Error> {
        match self.contracts.entry(code_hash) {
            Entry::Occupied(entry) => Ok(entry.get().clone()),
            Entry::Vacant(entry) => {
                // if you return code bytes when basic fn is called this function is not needed.
                Ok(entry.insert(self.db.code_by_hash_ref(code_hash)?).clone())
            }
        }
    }

    /// Get the value in an account's storage slot.
    ///
    /// It is assumed that account is already loaded.
    fn storage(&mut self, address: Address, index: U256) -> Result<FlaggedStorage, Self::Error> {
        match self.accounts.entry(address) {
            Entry::Occupied(mut acc_entry) => {
                let acc_entry = acc_entry.get_mut();
                match acc_entry.storage.entry(index) {
                    Entry::Occupied(entry) => Ok(*entry.get()),
                    Entry::Vacant(entry) => {
                        if matches!(
                            acc_entry.account_state,
                            AccountState::StorageCleared | AccountState::NotExisting
                        ) {
                            Ok(FlaggedStorage::default())
                        } else {
                            let slot = self.db.storage_ref(address, index)?;
                            entry.insert(slot);
                            Ok(slot)
                        }
                    }
                }
            }
            Entry::Vacant(acc_entry) => {
                // acc needs to be loaded for us to access slots.
                let info = self.db.basic_ref(address)?;
                let (account, value) = if info.is_some() {
                    let value = self.db.storage_ref(address, index)?;
                    let mut account: DbAccount = info.into();
                    account.storage.insert(index, value);
                    (account, value)
                } else {
                    (info.into(), FlaggedStorage::default())
                };
                acc_entry.insert(account);
                Ok(value)
            }
        }
    }

    fn block_hash(&mut self, number: u64) -> Result<B256, Self::Error> {
        match self.block_hashes.entry(U256::from(number)) {
            Entry::Occupied(entry) => Ok(*entry.get()),
            Entry::Vacant(entry) => {
                let hash = self.db.block_hash_ref(number)?;
                entry.insert(hash);
                Ok(hash)
            }
        }
    }
}

impl<ExtDB: DatabaseRef> DatabaseRef for CacheDB<ExtDB> {
    type Error = ExtDB::Error;

    fn basic_ref(&self, address: Address) -> Result<Option<AccountInfo>, Self::Error> {
        match self.accounts.get(&address) {
            Some(acc) => Ok(acc.info()),
            None => self.db.basic_ref(address),
        }
    }

    fn code_by_hash_ref(&self, code_hash: B256) -> Result<Bytecode, Self::Error> {
        match self.contracts.get(&code_hash) {
            Some(entry) => Ok(entry.clone()),
            None => self.db.code_by_hash_ref(code_hash),
        }
    }

    fn storage_ref(&self, address: Address, index: U256) -> Result<FlaggedStorage, Self::Error> {
        match self.accounts.get(&address) {
            Some(acc_entry) => match acc_entry.storage.get(&index) {
                Some(entry) => Ok(*entry),
                None => {
                    if matches!(
                        acc_entry.account_state,
                        AccountState::StorageCleared | AccountState::NotExisting
                    ) {
                        Ok(FlaggedStorage::ZERO)
                    } else {
                        self.db.storage_ref(address, index)
                    }
                }
            },
            None => self.db.storage_ref(address, index),
        }
    }

    fn block_hash_ref(&self, number: u64) -> Result<B256, Self::Error> {
        match self.block_hashes.get(&U256::from(number)) {
            Some(entry) => Ok(*entry),
            None => self.db.block_hash_ref(number),
        }
    }
}

#[derive(Debug, Clone, Default)]
#[cfg_attr(feature = "serde", derive(serde::Serialize, serde::Deserialize))]
pub struct DbAccount {
    pub info: AccountInfo,
    /// If account is selfdestructed or newly created, storage will be cleared.
    pub account_state: AccountState,
    /// storage slots
    pub storage: HashMap<U256, FlaggedStorage>,
}

impl DbAccount {
    pub fn new_not_existing() -> Self {
        Self {
            account_state: AccountState::NotExisting,
            ..Default::default()
        }
    }

    pub fn info(&self) -> Option<AccountInfo> {
        if matches!(self.account_state, AccountState::NotExisting) {
            None
        } else {
            Some(self.info.clone())
        }
    }
}

impl From<Option<AccountInfo>> for DbAccount {
    fn from(from: Option<AccountInfo>) -> Self {
        from.map(Self::from).unwrap_or_else(Self::new_not_existing)
    }
}

impl From<AccountInfo> for DbAccount {
    fn from(info: AccountInfo) -> Self {
        Self {
            info,
            account_state: AccountState::None,
            ..Default::default()
        }
    }
}

#[derive(Debug, Clone, Default, PartialEq, Eq, Hash)]
#[cfg_attr(feature = "serde", derive(serde::Serialize, serde::Deserialize))]
pub enum AccountState {
    /// Before Spurious Dragon hardfork there was a difference between empty and not existing.
    /// And we are flagging it here.
    NotExisting,
    /// EVM touched this account. For newer hardfork this means it can be cleared/removed from state.
    Touched,
    /// EVM cleared storage of this account, mostly by selfdestruct, we don't ask database for storage slots
    /// and assume they are U256::ZERO
    StorageCleared,
    /// EVM didn't interacted with this account
    #[default]
    None,
}

impl AccountState {
    /// Returns `true` if EVM cleared storage of this account
    pub fn is_storage_cleared(&self) -> bool {
        matches!(self, AccountState::StorageCleared)
    }
}

/// Custom benchmarking DB that only has account info for the zero address.
///
/// Any other address will return an empty account.
#[derive(Debug, Default, Clone)]
pub struct BenchmarkDB {
    pub bytecode: Bytecode,
    pub hash: B256,
    pub target: Address,
    pub caller: Address,
}

impl BenchmarkDB {
    /// Create a new benchmark database with the given bytecode.
    pub fn new_bytecode(bytecode: Bytecode) -> Self {
        let hash = bytecode.hash_slow();
        Self {
            bytecode,
            hash,
            target: Address::ZERO,
            caller: Address::with_last_byte(1),
        }
    }

    /// Change the caller address for the benchmark.
    pub fn with_caller(self, caller: Address) -> Self {
        Self { caller, ..self }
    }

    /// Change the target address for the benchmark.
    pub fn with_target(self, target: Address) -> Self {
        Self { target, ..self }
    }
}

impl Database for BenchmarkDB {
    type Error = Infallible;
    /// Get basic account information.
    fn basic(&mut self, address: Address) -> Result<Option<AccountInfo>, Self::Error> {
        if address == self.target {
            return Ok(Some(AccountInfo {
                nonce: 1,
                balance: U256::from(10000000),
                code: Some(self.bytecode.clone()),
                code_hash: self.hash,
            }));
        }
        if address == self.caller {
            return Ok(Some(AccountInfo {
                nonce: 0,
                balance: U256::from(10000000),
                code: None,
                code_hash: KECCAK_EMPTY,
            }));
        }
        Ok(None)
    }

    /// Get account code by its hash
    fn code_by_hash(&mut self, _code_hash: B256) -> Result<Bytecode, Self::Error> {
        Ok(Bytecode::default())
    }

    /// Get storage value of address at index.
    fn storage(&mut self, _address: Address, _index: U256) -> Result<FlaggedStorage, Self::Error> {
        Ok(FlaggedStorage::default())
    }

    // History related
    fn block_hash(&mut self, _number: u64) -> Result<B256, Self::Error> {
        Ok(B256::default())
    }
}

#[cfg(test)]
mod tests {
    use super::{CacheDB, EmptyDB};
<<<<<<< HEAD
    use crate::primitives::{db::Database, AccountInfo, Address, FlaggedStorage, U256};
=======
    use crate::primitives::{db::Database, AccountInfo, Address, HashMap, U256};
>>>>>>> 900409f1

    #[test]
    fn test_insert_account_storage() {
        let account = Address::with_last_byte(42);
        let nonce = 42;
        let mut init_state = CacheDB::new(EmptyDB::default());
        init_state.insert_account_info(
            account,
            AccountInfo {
                nonce,
                ..Default::default()
            },
        );

        let (key, value) = (U256::from(123), FlaggedStorage::from(U256::from(456)));
        let mut new_state = CacheDB::new(init_state);
        new_state
            .insert_account_storage(account, key, value)
            .unwrap();

        assert_eq!(new_state.basic(account).unwrap().unwrap().nonce, nonce);
        assert_eq!(new_state.storage(account, key), Ok(value));
    }

    #[test]
    fn test_replace_account_storage() {
        let account = Address::with_last_byte(42);
        let nonce = 42;
        let mut init_state = CacheDB::new(EmptyDB::default());
        init_state.insert_account_info(
            account,
            AccountInfo {
                nonce,
                ..Default::default()
            },
        );

        let (key0, value0) = (U256::from(123), FlaggedStorage::from(U256::from(456)));
        let (key1, value1) = (U256::from(789), FlaggedStorage::from(U256::from(999)));
        init_state
            .insert_account_storage(account, key0, value0)
            .unwrap();

        let mut new_state = CacheDB::new(init_state);
        new_state
            .replace_account_storage(account, HashMap::from_iter([(key1, value1)]))
            .unwrap();

        assert_eq!(new_state.basic(account).unwrap().unwrap().nonce, nonce);
        assert_eq!(new_state.storage(account, key0), Ok(FlaggedStorage::ZERO));
        assert_eq!(new_state.storage(account, key1), Ok(value1));
    }

    #[cfg(feature = "serde-json")]
    #[test]
    fn test_serialize_deserialize_cachedb() {
        let account = Address::with_last_byte(69);
        let nonce = 420;
        let mut init_state = CacheDB::new(EmptyDB::default());
        init_state.insert_account_info(
            account,
            AccountInfo {
                nonce,
                ..Default::default()
            },
        );

        let serialized = serde_json::to_string(&init_state).unwrap();
        let deserialized: CacheDB<EmptyDB> = serde_json::from_str(&serialized).unwrap();

        assert!(deserialized.accounts.contains_key(&account));
        assert_eq!(
            deserialized.accounts.get(&account).unwrap().info.nonce,
            nonce
        );
    }

    #[test]
    fn test_insert_account_storage_private() {
        let account = Address::with_last_byte(42);
        let nonce = 42;
        let mut init_state = CacheDB::new(EmptyDB::default());
        init_state.insert_account_info(
            account,
            AccountInfo {
                nonce,
                ..Default::default()
            },
        );

        let (key, value) = (
            U256::from(123),
            FlaggedStorage::from(U256::from(456)).mark_private(),
        );
        let mut new_state = CacheDB::new(init_state);
        new_state
            .insert_account_storage(account, key, value)
            .unwrap();

        assert_eq!(new_state.basic(account).unwrap().unwrap().nonce, nonce);
        assert_eq!(new_state.storage(account, key), Ok(value));
    }

    #[test]
    fn test_replace_account_storage_private() {
        let account = Address::with_last_byte(42);
        let nonce = 42;
        let mut init_state = CacheDB::new(EmptyDB::default());
        init_state.insert_account_info(
            account,
            AccountInfo {
                nonce,
                ..Default::default()
            },
        );

        let (key0, value0) = (
            U256::from(123),
            FlaggedStorage::from(U256::from(456)).mark_private(),
        );
        let (key1, value1) = (
            U256::from(789),
            FlaggedStorage::from(U256::from(999)).mark_private(),
        );
        init_state
            .insert_account_storage(account, key0, value0)
            .unwrap();

        let mut new_state = CacheDB::new(init_state);
        new_state
            .replace_account_storage(account, [(key1, value1)].into())
            .unwrap();

        assert_eq!(new_state.basic(account).unwrap().unwrap().nonce, nonce);
        assert_eq!(new_state.storage(account, key0), Ok(FlaggedStorage::ZERO));
        assert_eq!(new_state.storage(account, key1), Ok(value1));
    }
}<|MERGE_RESOLUTION|>--- conflicted
+++ resolved
@@ -432,11 +432,7 @@
 #[cfg(test)]
 mod tests {
     use super::{CacheDB, EmptyDB};
-<<<<<<< HEAD
     use crate::primitives::{db::Database, AccountInfo, Address, FlaggedStorage, U256};
-=======
-    use crate::primitives::{db::Database, AccountInfo, Address, HashMap, U256};
->>>>>>> 900409f1
 
     #[test]
     fn test_insert_account_storage() {
