--- conflicted
+++ resolved
@@ -1,13 +1,9 @@
 //! Seismic specific precompiles and handler_register.
 
 mod handler_register;
-<<<<<<< HEAD
 pub mod eph_key;
 pub mod rng;
-=======
->>>>>>> cd2e41f3
 pub mod kernel;
-pub mod rng;
 
 pub use handler_register::{load_precompiles, seismic_handle_register};
 pub use kernel::Kernel;