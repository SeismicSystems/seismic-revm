use crate::{
    builder::{EvmBuilder, HandlerStage, SetGenericStage},
    db::{Database, DatabaseCommit, EmptyDB},
    handler::Handler,
    interpreter::{
        CallInputs, CreateInputs, EOFCreateInputs, Host, InterpreterAction, SharedMemory,
    },
    primitives::{
        specification::SpecId, BlockEnv, CfgEnv, EVMError, EVMResult, EnvWithHandlerCfg,
        ExecutionResult, HandlerCfg, ResultAndState, TxEnv, TxKind, EOF_MAGIC_BYTES,
    },
    Context, ContextWithHandlerCfg, Frame, FrameOrResult, FrameResult,
};
use core::fmt;
use std::{boxed::Box, vec::Vec};

/// EVM call stack limit.
pub const CALL_STACK_LIMIT: u64 = 1024;

/// EVM instance containing both internal EVM context and external context
/// and the handler that dictates the logic of EVM (or hardfork specification).
pub struct Evm<'a, EXT, DB: Database> {
    /// Context of execution, containing both EVM and external context.
    pub context: Context<EXT, DB>,
    /// Handler is a component of the of EVM that contains all the logic. Handler contains specification id
    /// and it different depending on the specified fork.
    pub handler: Handler<'a, Context<EXT, DB>, EXT, DB>,
}

impl<EXT, DB> fmt::Debug for Evm<'_, EXT, DB>
where
    EXT: fmt::Debug,
    DB: Database + fmt::Debug,
    DB::Error: fmt::Debug,
{
    fn fmt(&self, f: &mut fmt::Formatter<'_>) -> fmt::Result {
        f.debug_struct("Evm")
            .field("evm context", &self.context.evm)
            .finish_non_exhaustive()
    }
}

impl<EXT, DB: Database + DatabaseCommit> Evm<'_, EXT, DB> {
    /// Commit the changes to the database.
    pub fn transact_commit(&mut self) -> Result<ExecutionResult, EVMError<DB::Error>> {
        let ResultAndState { result, state } = self.transact()?;
        self.context.evm.db.commit(state);
        Ok(result)
    }
}

impl<'a> Evm<'a, (), EmptyDB> {
    /// Returns evm builder with empty database and empty external context.
    pub fn builder() -> EvmBuilder<'a, SetGenericStage, (), EmptyDB> {
        EvmBuilder::default()
    }
}

impl<'a, EXT, DB: Database> Evm<'a, EXT, DB> {
    /// Create new EVM.
    pub fn new(
        mut context: Context<EXT, DB>,
        handler: Handler<'a, Context<EXT, DB>, EXT, DB>,
    ) -> Evm<'a, EXT, DB> {
        context.evm.journaled_state.set_spec_id(handler.cfg.spec_id);
        Evm { context, handler }
    }

    /// Allow for evm setting to be modified by feeding current evm
    /// into the builder for modifications.
    pub fn modify(self) -> EvmBuilder<'a, HandlerStage, EXT, DB> {
        EvmBuilder::new(self)
    }

    /// Runs main call loop.
    #[inline]
    pub fn run_the_loop(&mut self, first_frame: Frame) -> Result<FrameResult, EVMError<DB::Error>> {
        let mut call_stack: Vec<Frame> = Vec::with_capacity(1025);
        call_stack.push(first_frame);

        #[cfg(feature = "memory_limit")]
        let mut shared_memory =
            SharedMemory::new_with_memory_limit(self.context.evm.env.cfg.memory_limit);
        #[cfg(not(feature = "memory_limit"))]
        let mut shared_memory = SharedMemory::new();

        shared_memory.new_context();

        // Peek the last stack frame.
        let mut stack_frame = call_stack.last_mut().unwrap();
<<<<<<< HEAD
        
=======

>>>>>>> 03e80ca4
        loop {
            // Execute the frame.
            let next_action =
                self.handler
                    .execute_frame(stack_frame, &mut shared_memory, &mut self.context)?;

            // Take error and break the loop, if any.
            // This error can be set in the Interpreter when it interacts with the context.
            self.context.evm.take_error()?;

            let exec = &mut self.handler.execution;
            let frame_or_result = match next_action {
                InterpreterAction::Call { inputs } => exec.call(&mut self.context, inputs)?,
                InterpreterAction::Create { inputs } => exec.create(&mut self.context, inputs)?,
                InterpreterAction::EOFCreate { inputs } => {
                    exec.eofcreate(&mut self.context, inputs)?
                }
                InterpreterAction::Return { result } => {
                    // free memory context.
                    shared_memory.free_context();

                    // pop last frame from the stack and consume it to create FrameResult.
                    let returned_frame = call_stack
                        .pop()
                        .expect("We just returned from Interpreter frame");

                    let ctx = &mut self.context;
                    FrameOrResult::Result(match returned_frame {
                        Frame::Call(frame) => {
                            // return_call
                            FrameResult::Call(exec.call_return(ctx, frame, result)?)
                        }
                        Frame::Create(frame) => {
                            // return_create
                            FrameResult::Create(exec.create_return(ctx, frame, result)?)
                        }
                        Frame::EOFCreate(frame) => {
                            // return_eofcreate
                            FrameResult::EOFCreate(exec.eofcreate_return(ctx, frame, result)?)
                        }
                    })
                }
                InterpreterAction::None => unreachable!("InterpreterAction::None is not expected"),
            };
            // handle result
            match frame_or_result {
                FrameOrResult::Frame(frame) => {
                    shared_memory.new_context();
                    call_stack.push(frame);
                    stack_frame = call_stack.last_mut().unwrap();
                }
                FrameOrResult::Result(result) => {
                    let Some(top_frame) = call_stack.last_mut() else {
                        // Break the loop if there are no more frames.
                        return Ok(result);
                    };
                    stack_frame = top_frame;
                    let ctx = &mut self.context;
                    // Insert result to the top frame.
                    match result {
                        FrameResult::Call(outcome) => {
                            // return_call
                            exec.insert_call_outcome(ctx, stack_frame, &mut shared_memory, outcome)?
                        }
                        FrameResult::Create(outcome) => {
                            // return_create
                            exec.insert_create_outcome(ctx, stack_frame, outcome)?
                        }
                        FrameResult::EOFCreate(outcome) => {
                            // return_eofcreate
                            exec.insert_eofcreate_outcome(ctx, stack_frame, outcome)?
                        }
                    }
                }
            }
        }
    }
}

impl<EXT, DB: Database> Evm<'_, EXT, DB> {
    /// Returns specification (hardfork) that the EVM is instanced with.
    ///
    /// SpecId depends on the handler.
    pub fn spec_id(&self) -> SpecId {
        self.handler.cfg.spec_id
    }

    /// Pre verify transaction by checking Environment, initial gas spend and if caller
    /// has enough balance to pay for the gas.
    #[inline]
    pub fn preverify_transaction(&mut self) -> Result<(), EVMError<DB::Error>> {
        let output = self.preverify_transaction_inner().map(|_| ());
        self.clear();
        output
    }

    /// Calls clear handle of post execution to clear the state for next execution.
    fn clear(&mut self) {
        self.handler.post_execution().clear(&mut self.context);
    }

    /// Transact pre-verified transaction
    ///
    /// This function will not validate the transaction.
    #[inline]
    pub fn transact_preverified(&mut self) -> EVMResult<DB::Error> {
        let initial_gas_spend = self
            .handler
            .validation()
            .initial_tx_gas(&self.context.evm.env)
            .inspect_err(|_e| self.clear())?;
        let output = self.transact_preverified_inner(initial_gas_spend);
        let output = self.handler.post_execution().end(&mut self.context, output);
        self.clear();
        output
    }

    /// Pre verify transaction inner.
    #[inline]
    fn preverify_transaction_inner(&mut self) -> Result<u64, EVMError<DB::Error>> {
        self.handler.validation().env(&self.context.evm.env)?;
        let initial_gas_spend = self
            .handler
            .validation()
            .initial_tx_gas(&self.context.evm.env)?;
        self.handler
            .validation()
            .tx_against_state(&mut self.context)?;
        Ok(initial_gas_spend)
    }

    /// Transact transaction
    ///
    /// This function will validate the transaction.
    #[inline]
    pub fn transact(&mut self) -> EVMResult<DB::Error> {
        let initial_gas_spend = self
            .preverify_transaction_inner()
            .inspect_err(|_e| self.clear())?;

        let output = self.transact_preverified_inner(initial_gas_spend);
        let output = self.handler.post_execution().end(&mut self.context, output);
        self.clear();
        output
    }

    /// Returns the reference of handler configuration
    #[inline]
    pub fn handler_cfg(&self) -> &HandlerCfg {
        &self.handler.cfg
    }

    /// Returns the reference of Env configuration
    #[inline]
    pub fn cfg(&self) -> &CfgEnv {
        &self.context.env().cfg
    }

    /// Returns the mutable reference of Env configuration
    #[inline]
    pub fn cfg_mut(&mut self) -> &mut CfgEnv {
        &mut self.context.evm.env.cfg
    }

    /// Returns the reference of transaction
    #[inline]
    pub fn tx(&self) -> &TxEnv {
        &self.context.evm.env.tx
    }

    /// Returns the mutable reference of transaction
    #[inline]
    pub fn tx_mut(&mut self) -> &mut TxEnv {
        &mut self.context.evm.env.tx
    }

    /// Returns the reference of database
    #[inline]
    pub fn db(&self) -> &DB {
        &self.context.evm.db
    }

    /// Returns the mutable reference of database
    #[inline]
    pub fn db_mut(&mut self) -> &mut DB {
        &mut self.context.evm.db
    }

    /// Returns the reference of block
    #[inline]
    pub fn block(&self) -> &BlockEnv {
        &self.context.evm.env.block
    }

    /// Returns the mutable reference of block
    #[inline]
    pub fn block_mut(&mut self) -> &mut BlockEnv {
        &mut self.context.evm.env.block
    }

    /// Modify spec id, this will create new EVM that matches this spec id.
    pub fn modify_spec_id(&mut self, spec_id: SpecId) {
        self.handler.modify_spec_id(spec_id);
    }

    /// Returns internal database and external struct.
    #[inline]
    pub fn into_context(self) -> Context<EXT, DB> {
        self.context
    }

    /// Returns database and [`EnvWithHandlerCfg`].
    #[inline]
    pub fn into_db_and_env_with_handler_cfg(self) -> (DB, EnvWithHandlerCfg) {
        (
            self.context.evm.inner.db,
            EnvWithHandlerCfg {
                env: self.context.evm.inner.env,
                handler_cfg: self.handler.cfg,
            },
        )
    }

    /// Returns [Context] and [HandlerCfg].
    #[inline]
    pub fn into_context_with_handler_cfg(self) -> ContextWithHandlerCfg<EXT, DB> {
        ContextWithHandlerCfg::new(self.context, self.handler.cfg)
    }

    /// Transact pre-verified transaction.
    fn transact_preverified_inner(&mut self, initial_gas_spend: u64) -> EVMResult<DB::Error> {
        let spec_id = self.spec_id();
        let ctx = &mut self.context;
        let pre_exec = self.handler.pre_execution();

        // load access list and beneficiary if needed.
        pre_exec.load_accounts(ctx)?;

        // load precompiles
        let precompiles = pre_exec.load_precompiles();
        ctx.evm.set_precompiles(precompiles);

        // deduce caller balance with its limit.
        pre_exec.deduct_caller(ctx)?;

        let gas_limit = ctx.evm.env.tx.gas_limit - initial_gas_spend;

        // apply EIP-7702 auth list.
        let eip7702_gas_refund = pre_exec.apply_eip7702_auth_list(ctx)? as i64;

        let exec = self.handler.execution();
        // call inner handling of call/create
        let first_frame_or_result = match ctx.evm.env.tx.transact_to {
            TxKind::Call(_) => exec.call(
                ctx,
                CallInputs::new_boxed(&ctx.evm.env.tx, gas_limit).unwrap(),
            )?,
            TxKind::Create => {
                // if first byte of data is magic 0xEF00, then it is EOFCreate.
                if spec_id.is_enabled_in(SpecId::OSAKA)
                    && ctx.env().tx.data.starts_with(&EOF_MAGIC_BYTES)
                {
                    exec.eofcreate(
                        ctx,
                        Box::new(EOFCreateInputs::new_tx(&ctx.evm.env.tx, gas_limit)),
                    )?
                } else {
                    // Safe to unwrap because we are sure that it is create tx.
                    exec.create(
                        ctx,
                        CreateInputs::new_boxed(&ctx.evm.env.tx, gas_limit).unwrap(),
                    )?
                }
            }
        };

        // Starts the main running loop.
        let mut result = match first_frame_or_result {
            FrameOrResult::Frame(first_frame) => self.run_the_loop(first_frame)?,
            FrameOrResult::Result(result) => result,
        };

        let ctx = &mut self.context;

        // handle output of call/create calls.
        self.handler
            .execution()
            .last_frame_return(ctx, &mut result)?;

        let post_exec = self.handler.post_execution();
        // calculate final refund and add EIP-7702 refund to gas.
        post_exec.refund(ctx, result.gas_mut(), eip7702_gas_refund);
        // Reimburse the caller
        post_exec.reimburse_caller(ctx, result.gas())?;
        // Reward beneficiary
        post_exec.reward_beneficiary(ctx, result.gas())?;
        // Returns output of transaction.
        post_exec.output(ctx, result)
    }
}

#[cfg(test)]
mod tests {

    use super::*;
    use crate::{
        db::BenchmarkDB,
        interpreter::opcode::{PUSH1, SSTORE},
        primitives::{
<<<<<<< HEAD
            address, Authorization, Bytecode, FlaggedStorage, RecoveredAuthorization, RecoveredAuthority,
            U256,
=======
            address, Authorization, Bytecode, FlaggedStorage, RecoveredAuthority,
            RecoveredAuthorization, U256,
>>>>>>> 03e80ca4
        },
    };

    #[test]
    fn sanity_eip7702_tx() {
        let caller = address!("0000000000000000000000000000000000000001");
        let delegate = address!("0000000000000000000000000000000000000002");
        let auth = address!("0000000000000000000000000000000000000100");

        let bytecode = Bytecode::new_legacy([PUSH1, 0x01, PUSH1, 0x01, SSTORE].into());

        let mut evm = Evm::builder()
            .with_spec_id(SpecId::PRAGUE)
            .with_db(BenchmarkDB::new_bytecode(bytecode).with_target(delegate))
            .modify_tx_env(|tx| {
                tx.authorization_list = Some(
                    vec![RecoveredAuthorization::new_unchecked(
                        Authorization {
                            chain_id: 1,
                            address: delegate,
                            nonce: 0,
                        },
                        RecoveredAuthority::Valid(auth),
                    )]
                    .into(),
                );
                tx.caller = caller;
                tx.transact_to = TxKind::Call(auth);
            })
            .build();

        let ok = evm.transact().unwrap();

        let auth_acc = ok.state.get(&auth).unwrap();
        assert_eq!(auth_acc.info.code, Some(Bytecode::new_eip7702(delegate)));
        assert_eq!(auth_acc.info.nonce, 1);
        assert_eq!(
            auth_acc.storage.get(&U256::from(1)).unwrap().present_value,
            FlaggedStorage::from(U256::from(1))
        );
    }
}<|MERGE_RESOLUTION|>--- conflicted
+++ resolved
@@ -87,12 +87,8 @@
         shared_memory.new_context();
 
         // Peek the last stack frame.
+        
         let mut stack_frame = call_stack.last_mut().unwrap();
-<<<<<<< HEAD
-        
-=======
-
->>>>>>> 03e80ca4
         loop {
             // Execute the frame.
             let next_action =
@@ -402,13 +398,8 @@
         db::BenchmarkDB,
         interpreter::opcode::{PUSH1, SSTORE},
         primitives::{
-<<<<<<< HEAD
             address, Authorization, Bytecode, FlaggedStorage, RecoveredAuthorization, RecoveredAuthority,
             U256,
-=======
-            address, Authorization, Bytecode, FlaggedStorage, RecoveredAuthority,
-            RecoveredAuthorization, U256,
->>>>>>> 03e80ca4
         },
     };
 
