--- conflicted
+++ resolved
@@ -88,10 +88,7 @@
 
         // Peek the last stack frame.
         let mut stack_frame = call_stack.last_mut().unwrap();
-
-        // Set interpreter to enforce static-only.
-        stack_frame.interpreter_mut().is_static = self.cfg().execute_static;
-
+        
         loop {
             // Execute the frame.
             let next_action =
@@ -401,12 +398,8 @@
         db::BenchmarkDB,
         interpreter::opcode::{PUSH1, SSTORE},
         primitives::{
-<<<<<<< HEAD
             address, Authorization, Bytecode, FlaggedStorage, RecoveredAuthorization, Signature,
             U256,
-=======
-            address, Authorization, Bytecode, RecoveredAuthority, RecoveredAuthorization, U256,
->>>>>>> 900409f1
         },
     };
 
