--- conflicted
+++ resolved
@@ -1,10 +1,6 @@
 use bincode;
 use revm_precompile::{
-<<<<<<< HEAD
-    u64_to_address, PrecompileError, Precompile, PrecompileOutput, PrecompileResult,
-=======
     u64_to_address, Precompile, PrecompileError, PrecompileOutput, PrecompileResult,
->>>>>>> d8632187
     PrecompileWithAddress,
 };
 use secp256k1::{ecdh::SharedSecret, PublicKey, SecretKey};
@@ -13,11 +9,8 @@
 
 use tee_service_api::derive_aes_key;
 
-<<<<<<< HEAD
-=======
 use super::hkdf_derive_sym_key::EXPAND_FIXED_COST;
 
->>>>>>> d8632187
 /// On-chain address for the ECDH-based AES derivation precompile.
 pub const ADDRESS: Address = u64_to_address(102);
 
@@ -31,13 +24,8 @@
 pub const INPUT_LENGTH: usize = 65;
 
 /* --------------------------------------------------------------------------
-<<<<<<< HEAD
     Cost Model
    -------------------------------------------------------------------------- */
-=======
- Cost Model
--------------------------------------------------------------------------- */
->>>>>>> d8632187
 
 /// We adopt an intentionally *high* (ceiling) gas price for ECDH + HKDF:
 ///
@@ -45,11 +33,7 @@
 ///    but we price it near or above `ECRecover` (~3000 gas) to be safe. ECRecover
 ///    has many scalar multiplications and additions compared to ECDH scalar mul.
 /// 2. **HKDF** overhead is minor (see the HKDF precompile doc for details),
-<<<<<<< HEAD
-///    but we account for it anyways. 
-=======
 ///    but we account for it anyways.
->>>>>>> d8632187
 ///
 /// By setting a single constant (`DERIVE_SYM_KEY_COST`), we cover the entire
 /// flow (uncompressing the secp256k1 public key, scalar-multiplying, plus
@@ -58,23 +42,12 @@
 /// This ensures we don't underprice the operation, even though ECDH is
 /// arguably simpler than a full ECDSA recover (which includes signature checks).
 ///
-<<<<<<< HEAD
-/// You can tune this value to your chain's performance profile.
-const SHARED_SECRET_COST: u64 = 3000;
-const DERIVE_AES_KEY_COST: u64 = 144;
-const DERIVE_SYM_KEY_COST: u64 = SHARED_SECRET_COST + DERIVE_AES_KEY_COST;
-
-/* --------------------------------------------------------------------------
-    Precompile Logic
-   -------------------------------------------------------------------------- */
-=======
 const SHARED_SECRET_COST: u64 = 3000;
 const DERIVE_SYM_KEY_COST: u64 = SHARED_SECRET_COST + EXPAND_FIXED_COST;
 
 /* --------------------------------------------------------------------------
  Precompile Logic
 -------------------------------------------------------------------------- */
->>>>>>> d8632187
 
 /// # Derive Symmetric Key (ECDH + HKDF-AES)
 ///
@@ -105,28 +78,6 @@
             input.len()
         );
         return Err(PrecompileError::Other(err_msg).into());
-<<<<<<< HEAD
-    }
-
-    let sk_bytes = &input[..32];
-    let pk_bytes = &input[32..];
-
-    let secret_key: SecretKey = bincode::deserialize(sk_bytes)
-        .map_err(|e| PrecompileError::Other(format!("secret key deser err: {e}")))?;
-
-    let public_key: PublicKey = bincode::deserialize(pk_bytes)
-        .map_err(|e| PrecompileError::Other(format!("public key deser err: {e}")))?;
-
-    let shared_secret = SharedSecret::new(&public_key, &secret_key);
-
-    let aes_key = derive_aes_key(&shared_secret)
-        .map_err(|e| PrecompileError::Other(format!("aes derivation failed: {e}")))?;
-
-    let output_32: [u8; 32] = aes_key.to_vec().try_into().expect("must be 32 bytes");
-
-    Ok(PrecompileOutput::new(DERIVE_SYM_KEY_COST, output_32.into()))
-}
-=======
     }
 
     let sk_bytes = &input[..32];
@@ -293,4 +244,3 @@
         );
     }
 }
->>>>>>> d8632187
