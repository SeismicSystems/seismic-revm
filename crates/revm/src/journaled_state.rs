<<<<<<< HEAD
use revm_interpreter::Eip7702CodeLoad;

use crate::{
    interpreter::{AccountLoad, InstructionResult, SStoreResult, SelfDestructResult, StateLoad},
    primitives::{
        db::Database, hash_map::Entry, Account, Address, Bytecode, EVMError, EvmState,
        EvmStorageSlot, FlaggedStorage, HashMap, HashSet, Log, SpecId, SpecId::*, TransientStorage,
        B256, KECCAK_EMPTY, PRECOMPILE3, U256,
    },
=======
use bytecode::Bytecode;
use database_interface::Database;
use interpreter::{
    AccountLoad, Eip7702CodeLoad, InstructionResult, SStoreResult, SelfDestructResult, StateLoad,
};
use primitives::{
    hash_map::Entry, Address, HashMap, HashSet, Log, B256, KECCAK_EMPTY, PRECOMPILE3, U256,
>>>>>>> bbc8d81d
};
use specification::hardfork::{SpecId, SpecId::*};
use state::{Account, EvmState, EvmStorageSlot, TransientStorage};

use core::mem;
use std::vec::Vec;

/// A journal of state changes internal to the EVM.
///
/// On each additional call, the depth of the journaled state is increased (`depth`) and a new journal is added. The journal contains every state change that happens within that call, making it possible to revert changes made in a specific call.
#[derive(Debug, Clone, PartialEq, Eq)]
#[cfg_attr(feature = "serde", derive(serde::Serialize, serde::Deserialize))]
pub struct JournaledState {
    /// The current state.
    pub state: EvmState,
    /// Transient storage that is discarded after every transaction.
    ///
    /// See [EIP-1153](https://eips.ethereum.org/EIPS/eip-1153).
    pub transient_storage: TransientStorage,
    /// Emitted logs.
    pub logs: Vec<Log>,
    /// The current call stack depth.
    pub depth: usize,
    /// The journal of state changes, one for each call.
    pub journal: Vec<Vec<JournalEntry>>,
    /// The spec ID for the EVM.
    ///
    /// This spec is used for two things:
    ///
    /// - [EIP-161]: Prior to this EIP, Ethereum had separate definitions for empty and non-existing accounts.
    /// - [EIP-6780]: `SELFDESTRUCT` only in same transaction
    ///
    /// [EIP-161]: https://eips.ethereum.org/EIPS/eip-161
    /// [EIP-6780]: https://eips.ethereum.org/EIPS/eip-6780
    pub spec: SpecId,
    /// Warm loaded addresses are used to check if loaded address
    /// should be considered cold or warm loaded when the account
    /// is first accessed.
    ///
    /// Note that this not include newly loaded accounts, account and storage
    /// is considered warm if it is found in the `State`.
    pub warm_preloaded_addresses: HashSet<Address>,
}

impl JournaledState {
    /// Create new JournaledState.
    ///
    /// warm_preloaded_addresses is used to determine if address is considered warm loaded.
    /// In ordinary case this is precompile or beneficiary.
    ///
    /// # Note
    ///
    /// This function will journal state after Spurious Dragon fork.
    /// And will not take into account if account is not existing or empty.
    pub fn new(spec: SpecId, warm_preloaded_addresses: HashSet<Address>) -> JournaledState {
        Self {
            state: HashMap::default(),
            transient_storage: TransientStorage::default(),
            logs: Vec::new(),
            journal: vec![vec![]],
            depth: 0,
            spec,
            warm_preloaded_addresses,
        }
    }

    /// Return reference to state.
    #[inline]
    pub fn state(&mut self) -> &mut EvmState {
        &mut self.state
    }

    /// Sets SpecId.
    #[inline]
    pub fn set_spec_id(&mut self, spec: SpecId) {
        self.spec = spec;
    }

    /// Mark account as touched as only touched accounts will be added to state.
    /// This is especially important for state clear where touched empty accounts needs to
    /// be removed from state.
    #[inline]
    pub fn touch(&mut self, address: &Address) {
        if let Some(account) = self.state.get_mut(address) {
            Self::touch_account(self.journal.last_mut().unwrap(), address, account);
        }
    }

    /// Mark account as touched.
    #[inline]
    fn touch_account(journal: &mut Vec<JournalEntry>, address: &Address, account: &mut Account) {
        if !account.is_touched() {
            journal.push(JournalEntry::AccountTouched { address: *address });
            account.mark_touch();
        }
    }

    /// Clears the JournaledState. Preserving only the spec.
    pub fn clear(&mut self) {
        let spec = self.spec;
        *self = Self::new(spec, HashSet::default());
    }

    /// Does cleanup and returns modified state.
    ///
    /// This resets the [JournaledState] to its initial state in [Self::new]
    #[inline]
    pub fn finalize(&mut self) -> (EvmState, Vec<Log>) {
        let Self {
            state,
            transient_storage,
            logs,
            depth,
            journal,
            // kept, see [Self::new]
            spec: _,
            warm_preloaded_addresses: _,
        } = self;

        *transient_storage = TransientStorage::default();
        *journal = vec![vec![]];
        *depth = 0;
        let state = mem::take(state);
        let logs = mem::take(logs);

        (state, logs)
    }

    /// Returns the _loaded_ [Account] for the given address.
    ///
    /// This assumes that the account has already been loaded.
    ///
    /// # Panics
    ///
    /// Panics if the account has not been loaded and is missing from the state set.
    #[inline]
    pub fn account(&self, address: Address) -> &Account {
        self.state
            .get(&address)
            .expect("Account expected to be loaded") // Always assume that acc is already loaded
    }

    /// Returns call depth.
    #[inline]
    pub fn depth(&self) -> u64 {
        self.depth as u64
    }

    /// Set code and its hash to the account.
    ///
    /// Note: Assume account is warm and that hash is calculated from code.
    #[inline]
    pub fn set_code_with_hash(&mut self, address: Address, code: Bytecode, hash: B256) {
        let account = self.state.get_mut(&address).unwrap();
        Self::touch_account(self.journal.last_mut().unwrap(), &address, account);

        self.journal
            .last_mut()
            .unwrap()
            .push(JournalEntry::CodeChange { address });

        account.info.code_hash = hash;
        account.info.code = Some(code);
    }

    /// use it only if you know that acc is warm
    /// Assume account is warm
    #[inline]
    pub fn set_code(&mut self, address: Address, code: Bytecode) {
        let hash = code.hash_slow();
        self.set_code_with_hash(address, code, hash)
    }

    #[inline]
    pub fn inc_nonce(&mut self, address: Address) -> Option<u64> {
        let account = self.state.get_mut(&address).unwrap();
        // Check if nonce is going to overflow.
        if account.info.nonce == u64::MAX {
            return None;
        }
        Self::touch_account(self.journal.last_mut().unwrap(), &address, account);
        self.journal
            .last_mut()
            .unwrap()
            .push(JournalEntry::NonceChange { address });

        account.info.nonce += 1;

        Some(account.info.nonce)
    }

    /// Transfers balance from two accounts. Returns error if sender balance is not enough.
    #[inline]
    pub fn transfer<DB: Database>(
        &mut self,
        from: &Address,
        to: &Address,
        balance: U256,
        db: &mut DB,
    ) -> Result<Option<InstructionResult>, DB::Error> {
        // load accounts
        self.load_account(*from, db)?;
        self.load_account(*to, db)?;

        // sub balance from
        let from_account = &mut self.state.get_mut(from).unwrap();
        Self::touch_account(self.journal.last_mut().unwrap(), from, from_account);
        let from_balance = &mut from_account.info.balance;

        let Some(from_balance_incr) = from_balance.checked_sub(balance) else {
            return Ok(Some(InstructionResult::OutOfFunds));
        };
        *from_balance = from_balance_incr;

        // add balance to
        let to_account = &mut self.state.get_mut(to).unwrap();
        Self::touch_account(self.journal.last_mut().unwrap(), to, to_account);
        let to_balance = &mut to_account.info.balance;
        let Some(to_balance_decr) = to_balance.checked_add(balance) else {
            return Ok(Some(InstructionResult::OverflowPayment));
        };
        *to_balance = to_balance_decr;
        // Overflow of U256 balance is not possible to happen on mainnet. We don't bother to return funds from from_acc.

        self.journal
            .last_mut()
            .unwrap()
            .push(JournalEntry::BalanceTransfer {
                from: *from,
                to: *to,
                balance,
            });

        Ok(None)
    }

    /// Create account or return false if collision is detected.
    ///
    /// There are few steps done:
    /// 1. Make created account warm loaded (AccessList) and this should
    ///     be done before subroutine checkpoint is created.
    /// 2. Check if there is collision of newly created account with existing one.
    /// 3. Mark created account as created.
    /// 4. Add fund to created account
    /// 5. Increment nonce of created account if SpuriousDragon is active
    /// 6. Decrease balance of caller account.
    ///
    /// # Panics
    ///
    /// Panics if the caller is not loaded inside of the EVM state.
    /// This is should have been done inside `create_inner`.
    #[inline]
    pub fn create_account_checkpoint(
        &mut self,
        caller: Address,
        address: Address,
        balance: U256,
        spec_id: SpecId,
    ) -> Result<JournalCheckpoint, InstructionResult> {
        // Enter subroutine
        let checkpoint = self.checkpoint();

        // Newly created account is present, as we just loaded it.
        let account = self.state.get_mut(&address).unwrap();
        let last_journal = self.journal.last_mut().unwrap();

        // New account can be created if:
        // Bytecode is not empty.
        // Nonce is not zero
        // Account is not precompile.
        if account.info.code_hash != KECCAK_EMPTY || account.info.nonce != 0 {
            self.checkpoint_revert(checkpoint);
            return Err(InstructionResult::CreateCollision);
        }

        // set account status to created.
        account.mark_created();

        // this entry will revert set nonce.
        last_journal.push(JournalEntry::AccountCreated { address });
        account.info.code = None;

        // touch account. This is important as for pre SpuriousDragon account could be
        // saved even empty.
        Self::touch_account(last_journal, &address, account);

        // Add balance to created account, as we already have target here.
        let Some(new_balance) = account.info.balance.checked_add(balance) else {
            self.checkpoint_revert(checkpoint);
            return Err(InstructionResult::OverflowPayment);
        };
        account.info.balance = new_balance;

        // EIP-161: State trie clearing (invariant-preserving alternative)
        if spec_id.is_enabled_in(SPURIOUS_DRAGON) {
            // nonce is going to be reset to zero in AccountCreated journal entry.
            account.info.nonce = 1;
        }

        // Sub balance from caller
        let caller_account = self.state.get_mut(&caller).unwrap();
        // Balance is already checked in `create_inner`, so it is safe to just subtract.
        caller_account.info.balance -= balance;

        // add journal entry of transferred balance
        last_journal.push(JournalEntry::BalanceTransfer {
            from: caller,
            to: address,
            balance,
        });

        Ok(checkpoint)
    }

    /// Revert all changes that happened in given journal entries.
    #[inline]
    fn journal_revert(
        state: &mut EvmState,
        transient_storage: &mut TransientStorage,
        journal_entries: Vec<JournalEntry>,
        is_spurious_dragon_enabled: bool,
    ) {
        for entry in journal_entries.into_iter().rev() {
            match entry {
                JournalEntry::AccountWarmed { address } => {
                    state.get_mut(&address).unwrap().mark_cold();
                }
                JournalEntry::AccountTouched { address } => {
                    if is_spurious_dragon_enabled && address == PRECOMPILE3 {
                        continue;
                    }
                    // remove touched status
                    state.get_mut(&address).unwrap().unmark_touch();
                }
                JournalEntry::AccountDestroyed {
                    address,
                    target,
                    was_destroyed,
                    had_balance,
                } => {
                    let account = state.get_mut(&address).unwrap();
                    // set previous state of selfdestructed flag, as there could be multiple
                    // selfdestructs in one transaction.
                    if was_destroyed {
                        // flag is still selfdestructed
                        account.mark_selfdestruct();
                    } else {
                        // flag that is not selfdestructed
                        account.unmark_selfdestruct();
                    }
                    account.info.balance += had_balance;

                    if address != target {
                        let target = state.get_mut(&target).unwrap();
                        target.info.balance -= had_balance;
                    }
                }
                JournalEntry::BalanceTransfer { from, to, balance } => {
                    // we don't need to check overflow and underflow when adding and subtracting the balance.
                    let from = state.get_mut(&from).unwrap();
                    from.info.balance += balance;
                    let to = state.get_mut(&to).unwrap();
                    to.info.balance -= balance;
                }
                JournalEntry::NonceChange { address } => {
                    state.get_mut(&address).unwrap().info.nonce -= 1;
                }
                JournalEntry::AccountCreated { address } => {
                    let account = &mut state.get_mut(&address).unwrap();
                    account.unmark_created();
                    account
                        .storage
                        .values_mut()
                        .for_each(|slot| slot.mark_cold());
                    account.info.nonce = 0;
                }
                JournalEntry::StorageWarmed { address, key } => {
                    state
                        .get_mut(&address)
                        .unwrap()
                        .storage
                        .get_mut(&key)
                        .unwrap()
                        .mark_cold();
                }
                JournalEntry::StorageChanged {
                    address,
                    key,
                    had_value,
                } => {
                    state
                        .get_mut(&address)
                        .unwrap()
                        .storage
                        .get_mut(&key)
                        .unwrap()
                        .present_value = had_value;
                }
                JournalEntry::TransientStorageChange {
                    address,
                    key,
                    had_value,
                } => {
                    let tkey = (address, key);
                    if had_value.is_zero() {
                        // if previous value is zero, remove it
                        transient_storage.remove(&tkey);
                    } else {
                        // if not zero, reinsert old value to transient storage.
                        transient_storage.insert(tkey, had_value);
                    }
                }
                JournalEntry::CodeChange { address } => {
                    let acc = state.get_mut(&address).unwrap();
                    acc.info.code_hash = KECCAK_EMPTY;
                    acc.info.code = None;
                }
            }
        }
    }

    /// Makes a checkpoint that in case of Revert can bring back state to this point.
    #[inline]
    pub fn checkpoint(&mut self) -> JournalCheckpoint {
        let checkpoint = JournalCheckpoint {
            log_i: self.logs.len(),
            journal_i: self.journal.len(),
        };
        self.depth += 1;
        self.journal.push(Default::default());
        checkpoint
    }

    /// Commit the checkpoint.
    #[inline]
    pub fn checkpoint_commit(&mut self) {
        self.depth -= 1;
    }

    /// Reverts all changes to state until given checkpoint.
    #[inline]
    pub fn checkpoint_revert(&mut self, checkpoint: JournalCheckpoint) {
        let is_spurious_dragon_enabled = SpecId::enabled(self.spec, SPURIOUS_DRAGON);
        let state = &mut self.state;
        let transient_storage = &mut self.transient_storage;
        self.depth -= 1;
        // iterate over last N journals sets and revert our global state
        let leng = self.journal.len();
        self.journal
            .iter_mut()
            .rev()
            .take(leng - checkpoint.journal_i)
            .for_each(|cs| {
                Self::journal_revert(
                    state,
                    transient_storage,
                    mem::take(cs),
                    is_spurious_dragon_enabled,
                )
            });

        self.logs.truncate(checkpoint.log_i);
        self.journal.truncate(checkpoint.journal_i);
    }

    /// Performances selfdestruct action.
    /// Transfers balance from address to target. Check if target exist/is_cold
    ///
    /// Note: balance will be lost if address and target are the same BUT when
    /// current spec enables Cancun, this happens only when the account associated to address
    /// is created in the same tx
    ///
    /// references:
    ///  * <https://github.com/ethereum/go-ethereum/blob/141cd425310b503c5678e674a8c3872cf46b7086/core/vm/instructions.go#L832-L833>
    ///  * <https://github.com/ethereum/go-ethereum/blob/141cd425310b503c5678e674a8c3872cf46b7086/core/state/statedb.go#L449>
    ///  * <https://eips.ethereum.org/EIPS/eip-6780>
    #[inline]
    pub fn selfdestruct<DB: Database>(
        &mut self,
        address: Address,
        target: Address,
        db: &mut DB,
    ) -> Result<StateLoad<SelfDestructResult>, DB::Error> {
        let spec = self.spec;
        let account_load = self.load_account(target, db)?;
        let is_cold = account_load.is_cold;
        let is_empty = account_load.state_clear_aware_is_empty(spec);

        if address != target {
            // Both accounts are loaded before this point, `address` as we execute its contract.
            // and `target` at the beginning of the function.
            let acc_balance = self.state.get_mut(&address).unwrap().info.balance;

            let target_account = self.state.get_mut(&target).unwrap();
            Self::touch_account(self.journal.last_mut().unwrap(), &target, target_account);
            target_account.info.balance += acc_balance;
        }

        let acc = self.state.get_mut(&address).unwrap();
        let balance = acc.info.balance;
        let previously_destroyed = acc.is_selfdestructed();
        let is_cancun_enabled = SpecId::enabled(self.spec, CANCUN);

        // EIP-6780 (Cancun hard-fork): selfdestruct only if contract is created in the same tx
        let journal_entry = if acc.is_created() || !is_cancun_enabled {
            acc.mark_selfdestruct();
            acc.info.balance = U256::ZERO;
            Some(JournalEntry::AccountDestroyed {
                address,
                target,
                was_destroyed: previously_destroyed,
                had_balance: balance,
            })
        } else if address != target {
            acc.info.balance = U256::ZERO;
            Some(JournalEntry::BalanceTransfer {
                from: address,
                to: target,
                balance,
            })
        } else {
            // State is not changed:
            // * if we are after Cancun upgrade and
            // * Selfdestruct account that is created in the same transaction and
            // * Specify the target is same as selfdestructed account. The balance stays unchanged.
            None
        };

        if let Some(entry) = journal_entry {
            self.journal.last_mut().unwrap().push(entry);
        };

        Ok(StateLoad {
            data: SelfDestructResult {
                had_value: !balance.is_zero(),
                target_exists: !is_empty,
                previously_destroyed,
            },
            is_cold,
            is_private: false,
        })
    }

    /// Initial load of account. This load will not be tracked inside journal
    #[inline]
    pub fn initial_account_load<DB: Database>(
        &mut self,
        address: Address,
        storage_keys: impl IntoIterator<Item = U256>,
        db: &mut DB,
    ) -> Result<&mut Account, DB::Error> {
        // load or get account.
        let account = match self.state.entry(address) {
            Entry::Occupied(entry) => entry.into_mut(),
            Entry::Vacant(vac) => vac.insert(
                db.basic(address)?
                    .map(|i| i.into())
                    .unwrap_or(Account::new_not_existing()),
            ),
        };
        // preload storages.
        for storage_key in storage_keys.into_iter() {
            if let Entry::Vacant(entry) = account.storage.entry(storage_key) {
                let storage = db.storage(address, storage_key)?;
                entry.insert(EvmStorageSlot::new(storage));
            }
        }
        Ok(account)
    }

    /// load account into memory. return if it is cold or warm accessed
    #[inline]
    pub fn load_account<DB: Database>(
        &mut self,
        address: Address,
        db: &mut DB,
    ) -> Result<StateLoad<&mut Account>, DB::Error> {
        let load = match self.state.entry(address) {
            Entry::Occupied(entry) => {
                let account = entry.into_mut();
                let is_cold = account.mark_warm();
                StateLoad {
                    data: account,
                    is_cold,
                    is_private: false,
                }
            }
            Entry::Vacant(vac) => {
                let account = if let Some(account) = db.basic(address)? {
                    account.into()
                } else {
                    Account::new_not_existing()
                };

                // precompiles are warm loaded so we need to take that into account
                let is_cold = !self.warm_preloaded_addresses.contains(&address);

                StateLoad {
                    data: vac.insert(account),
                    is_cold,
                    is_private: false,
                }
            }
        };

        // journal loading of cold account.
        if load.is_cold {
            self.journal
                .last_mut()
                .unwrap()
                .push(JournalEntry::AccountWarmed { address });
        }

        Ok(load)
    }

    #[inline]
    pub fn load_account_delegated<DB: Database>(
        &mut self,
        address: Address,
        db: &mut DB,
    ) -> Result<AccountLoad, DB::Error> {
        let spec = self.spec;
        let account = self.load_code(address, db)?;
        let is_empty = account.state_clear_aware_is_empty(spec);

        let mut account_load = AccountLoad {
            is_empty,
            load: Eip7702CodeLoad::new_not_delegated((), account.is_cold),
        };
        // load delegate code if account is EIP-7702
        if let Some(Bytecode::Eip7702(code)) = &account.info.code {
            let address = code.address();
            let delegate_account = self.load_account(address, db)?;
            account_load
                .load
                .set_delegate_load(delegate_account.is_cold);
        }

        Ok(account_load)
    }

    /// Loads code.
    #[inline]
    pub fn load_code<DB: Database>(
        &mut self,
        address: Address,
        db: &mut DB,
    ) -> Result<StateLoad<&mut Account>, DB::Error> {
        let account_load = self.load_account(address, db)?;
        let acc = &mut account_load.data.info;
        if acc.code.is_none() {
            if acc.code_hash == KECCAK_EMPTY {
                let empty = Bytecode::default();
                acc.code = Some(empty);
            } else {
                let code = db.code_by_hash(acc.code_hash)?;
                acc.code = Some(code);
            }
        }
        Ok(account_load)
    }

    /// Load storage slot
    ///
    /// # Panics
    ///
    /// Panics if the account is not present in the state.
    #[inline]
    pub fn sload<DB: Database>(
        &mut self,
        address: Address,
        key: U256,
        db: &mut DB,
<<<<<<< HEAD
    ) -> Result<StateLoad<FlaggedStorage>, EVMError<DB::Error>> {
        self.load(address, key, db)
    }

    /// Load storage slot
    ///
    /// # Panics
    ///
    /// Panics if the account is not present in the state.
    ///
    /// If slot is vacant, return 0 with visibility flagged as private.
    #[inline]
    pub fn cload<DB: Database>(
        &mut self,
        address: Address,
        key: U256,
        db: &mut DB,
    ) -> Result<StateLoad<FlaggedStorage>, EVMError<DB::Error>> {
        self.load(address, key, db)
    }

    #[inline]
    pub fn load<DB: Database>(
        &mut self,
        address: Address,
        key: U256,
        db: &mut DB,
    ) -> Result<StateLoad<FlaggedStorage>, EVMError<DB::Error>> {
=======
    ) -> Result<StateLoad<U256>, DB::Error> {
>>>>>>> bbc8d81d
        // assume acc is warm
        let account = self.state.get_mut(&address).unwrap();
        // only if account is created in this tx can we assume that storage is empty.
        let is_newly_created = account.is_created();
        let (value, is_cold, is_private) = match account.storage.entry(key) {
            Entry::Occupied(occ) => {
                let slot = occ.into_mut();
                let is_cold = slot.mark_warm();
                let is_private = slot.present_value().is_private;
                (slot.present_value, is_cold, is_private)
            }
            Entry::Vacant(vac) => {
                // if storage was cleared, we dont need to ping db.
                let value = if is_newly_created {
                    FlaggedStorage::ZERO.set_visibility(false)
                } else {
                    db.storage(address, key)?
                };

                vac.insert(EvmStorageSlot::new(value));

                (value, true, value.is_private)
            }
        };

        if is_cold {
            // add it to journal as cold loaded.
            self.journal
                .last_mut()
                .unwrap()
                .push(JournalEntry::StorageWarmed { address, key });
        }

        Ok(StateLoad::new(value, is_cold, is_private))
    }

    /// Stores storage slot.
    /// And returns (original,present,new) slot value.
    ///
    /// Note:
    ///
    /// account should already be present in our state.
    ///
    /// marks storage as public.
    #[inline]
    pub fn sstore<DB: Database>(
        &mut self,
        address: Address,
        key: U256,
        new: U256,
        db: &mut DB,
<<<<<<< HEAD
    ) -> Result<StateLoad<SStoreResult>, EVMError<DB::Error>> {
        self.store(address, key, new, db, false)
    }

    /// Stores storage slot.
    /// And returns (original,present,new) slot value.
    ///
    /// Note:
    ///
    /// account should already be present in our state.
    ///
    /// marks storage as private.
    #[inline]
    pub fn cstore<DB: Database>(
        &mut self,
        address: Address,
        key: U256,
        new: U256,
        db: &mut DB,
    ) -> Result<StateLoad<SStoreResult>, EVMError<DB::Error>> {
        self.store(address, key, new, db, true)
    }

    #[inline]
    fn store<DB: Database>(
        &mut self,
        address: Address,
        key: U256,
        new: U256,
        db: &mut DB,
        is_private: bool,
    ) -> Result<StateLoad<SStoreResult>, EVMError<DB::Error>> {
=======
    ) -> Result<StateLoad<SStoreResult>, DB::Error> {
>>>>>>> bbc8d81d
        // assume that acc exists and load the slot.
        let present = self.load(address, key, db)?;

        let acc = self.state.get_mut(&address).unwrap();

        // if there is no original value in dirty return present value, that is our original.
        let slot = acc.storage.get_mut(&key).unwrap();

        // new value is same as present, we don't need to do anything
        if present.data.value == new {
            return Ok(StateLoad::new(
                SStoreResult {
                    original_value: slot.original_value().value,
                    present_value: present.data.value,
                    new_value: new,
                },
                present.is_cold,
                is_private,
            ));
        }

        self.journal
            .last_mut()
            .unwrap()
            .push(JournalEntry::StorageChanged {
                address,
                key,
                had_value: present.data,
            });
        // insert value into present state.
        slot.present_value = FlaggedStorage::new_from_value(new).set_visibility(is_private);
        Ok(StateLoad::new(
            SStoreResult {
                original_value: slot.original_value().value,
                present_value: present.data.value,
                new_value: new,
            },
            present.is_cold,
            is_private,
        ))
    }

    /// Read transient storage tied to the account.
    ///
    /// EIP-1153: Transient storage opcodes
    #[inline]
    pub fn tload(&mut self, address: Address, key: U256) -> U256 {
        self.transient_storage
            .get(&(address, key))
            .copied()
            .unwrap_or_default()
    }

    /// Store transient storage tied to the account.
    ///
    /// If values is different add entry to the journal
    /// so that old state can be reverted if that action is needed.
    ///
    /// EIP-1153: Transient storage opcodes
    #[inline]
    pub fn tstore(&mut self, address: Address, key: U256, new: U256) {
        let had_value = if new.is_zero() {
            // if new values is zero, remove entry from transient storage.
            // if previous values was some insert it inside journal.
            // If it is none nothing should be inserted.
            self.transient_storage.remove(&(address, key))
        } else {
            // insert values
            let previous_value = self
                .transient_storage
                .insert((address, key), new)
                .unwrap_or_default();

            // check if previous value is same
            if previous_value != new {
                // if it is different, insert previous values inside journal.
                Some(previous_value)
            } else {
                None
            }
        };

        if let Some(had_value) = had_value {
            // insert in journal only if value was changed.
            self.journal
                .last_mut()
                .unwrap()
                .push(JournalEntry::TransientStorageChange {
                    address,
                    key,
                    had_value,
                });
        }
    }

    /// push log into subroutine
    #[inline]
    pub fn log(&mut self, log: Log) {
        self.logs.push(log);
    }
}

/// Journal entries that are used to track changes to the state and are used to revert it.
#[derive(Debug, Clone, PartialEq, Eq, Hash)]
#[cfg_attr(feature = "serde", derive(serde::Serialize, serde::Deserialize))]
pub enum JournalEntry {
    /// Used to mark account that is warm inside EVM in regards to EIP-2929 AccessList.
    /// Action: We will add Account to state.
    /// Revert: we will remove account from state.
    AccountWarmed { address: Address },
    /// Mark account to be destroyed and journal balance to be reverted
    /// Action: Mark account and transfer the balance
    /// Revert: Unmark the account and transfer balance back
    AccountDestroyed {
        address: Address,
        target: Address,
        was_destroyed: bool, // if account had already been destroyed before this journal entry
        had_balance: U256,
    },
    /// Loading account does not mean that account will need to be added to MerkleTree (touched).
    /// Only when account is called (to execute contract or transfer balance) only then account is made touched.
    /// Action: Mark account touched
    /// Revert: Unmark account touched
    AccountTouched { address: Address },
    /// Transfer balance between two accounts
    /// Action: Transfer balance
    /// Revert: Transfer balance back
    BalanceTransfer {
        from: Address,
        to: Address,
        balance: U256,
    },
    /// Increment nonce
    /// Action: Increment nonce by one
    /// Revert: Decrement nonce by one
    NonceChange {
        address: Address, //geth has nonce value,
    },
    /// Create account:
    /// Actions: Mark account as created
    /// Revert: Unmart account as created and reset nonce to zero.
    AccountCreated { address: Address },
    /// Entry used to track storage changes
    /// Action: Storage change
    /// Revert: Revert to previous value
    StorageChanged {
        address: Address,
        key: U256,
        had_value: FlaggedStorage,
    },
    /// Entry used to track storage warming introduced by EIP-2929.
    /// Action: Storage warmed
    /// Revert: Revert to cold state
    StorageWarmed { address: Address, key: U256 },
    /// It is used to track an EIP-1153 transient storage change.
    /// Action: Transient storage changed.
    /// Revert: Revert to previous value.
    TransientStorageChange {
        address: Address,
        key: U256,
        had_value: U256,
    },
    /// Code changed
    /// Action: Account code changed
    /// Revert: Revert to previous bytecode.
    CodeChange { address: Address },
}

/// SubRoutine checkpoint that will help us to go back from this
#[derive(Debug, Copy, Clone, PartialEq, Eq)]
#[cfg_attr(feature = "serde", derive(serde::Serialize, serde::Deserialize))]
pub struct JournalCheckpoint {
    log_i: usize,
    journal_i: usize,
}<|MERGE_RESOLUTION|>--- conflicted
+++ resolved
@@ -1,14 +1,3 @@
-<<<<<<< HEAD
-use revm_interpreter::Eip7702CodeLoad;
-
-use crate::{
-    interpreter::{AccountLoad, InstructionResult, SStoreResult, SelfDestructResult, StateLoad},
-    primitives::{
-        db::Database, hash_map::Entry, Account, Address, Bytecode, EVMError, EvmState,
-        EvmStorageSlot, FlaggedStorage, HashMap, HashSet, Log, SpecId, SpecId::*, TransientStorage,
-        B256, KECCAK_EMPTY, PRECOMPILE3, U256,
-    },
-=======
 use bytecode::Bytecode;
 use database_interface::Database;
 use interpreter::{
@@ -16,10 +5,9 @@
 };
 use primitives::{
     hash_map::Entry, Address, HashMap, HashSet, Log, B256, KECCAK_EMPTY, PRECOMPILE3, U256,
->>>>>>> bbc8d81d
 };
 use specification::hardfork::{SpecId, SpecId::*};
-use state::{Account, EvmState, EvmStorageSlot, TransientStorage};
+use state::{Account, EvmState, EvmStorageSlot, FlaggedStorage, TransientStorage};
 
 use core::mem;
 use std::vec::Vec;
@@ -691,8 +679,7 @@
         address: Address,
         key: U256,
         db: &mut DB,
-<<<<<<< HEAD
-    ) -> Result<StateLoad<FlaggedStorage>, EVMError<DB::Error>> {
+    ) -> Result<StateLoad<FlaggedStorage>, DB::Error> {
         self.load(address, key, db)
     }
 
@@ -709,7 +696,7 @@
         address: Address,
         key: U256,
         db: &mut DB,
-    ) -> Result<StateLoad<FlaggedStorage>, EVMError<DB::Error>> {
+    ) -> Result<StateLoad<FlaggedStorage>, DB::Error> {
         self.load(address, key, db)
     }
 
@@ -719,10 +706,7 @@
         address: Address,
         key: U256,
         db: &mut DB,
-    ) -> Result<StateLoad<FlaggedStorage>, EVMError<DB::Error>> {
-=======
-    ) -> Result<StateLoad<U256>, DB::Error> {
->>>>>>> bbc8d81d
+    ) -> Result<StateLoad<FlaggedStorage>, DB::Error> {
         // assume acc is warm
         let account = self.state.get_mut(&address).unwrap();
         // only if account is created in this tx can we assume that storage is empty.
@@ -774,8 +758,7 @@
         key: U256,
         new: U256,
         db: &mut DB,
-<<<<<<< HEAD
-    ) -> Result<StateLoad<SStoreResult>, EVMError<DB::Error>> {
+    ) -> Result<StateLoad<SStoreResult>, DB::Error> {
         self.store(address, key, new, db, false)
     }
 
@@ -794,7 +777,7 @@
         key: U256,
         new: U256,
         db: &mut DB,
-    ) -> Result<StateLoad<SStoreResult>, EVMError<DB::Error>> {
+    ) -> Result<StateLoad<SStoreResult>, DB::Error> {
         self.store(address, key, new, db, true)
     }
 
@@ -806,10 +789,7 @@
         new: U256,
         db: &mut DB,
         is_private: bool,
-    ) -> Result<StateLoad<SStoreResult>, EVMError<DB::Error>> {
-=======
     ) -> Result<StateLoad<SStoreResult>, DB::Error> {
->>>>>>> bbc8d81d
         // assume that acc exists and load the slot.
         let present = self.load(address, key, db)?;
 
