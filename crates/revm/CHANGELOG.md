# Changelog
All notable changes to this project will be documented in this file.

The format is based on [Keep a Changelog](https://keepachangelog.com/en/1.0.0/),
and this project adheres to [Semantic Versioning](https://semver.org/spec/v2.0.0.html).

## [Unreleased]

<<<<<<< HEAD
=======
## [20.0.0](https://github.com/bluealloy/revm/compare/revm-v20.0.0-alpha.7...revm-v20.0.0) - 2025-03-24

### Other

- updated the following local packages: revm-database, revm-precompile

## [20.0.0-alpha.7](https://github.com/bluealloy/revm/compare/revm-v20.0.0-alpha.6...revm-v20.0.0-alpha.7) - 2025-03-21

### Other

- updated the following local packages: revm-primitives, revm-context-interface, revm-context, revm-database, revm-interpreter, revm-precompile, revm-handler, revm-inspector

## [20.0.0-alpha.6](https://github.com/bluealloy/revm/compare/revm-v20.0.0-alpha.5...revm-v20.0.0-alpha.6) - 2025-03-16

### Other

- updated the following local packages: revm-primitives, revm-bytecode, revm-context-interface, revm-context, revm-precompile, revm-handler, revm-inspector

## [20.0.0-alpha.5](https://github.com/bluealloy/revm/compare/revm-v20.0.0-alpha.4...revm-v20.0.0-alpha.5) - 2025-03-12

### Other

- updated the following local packages: revm-context-interface, revm-context, revm-interpreter, revm-handler, revm-inspector

## [20.0.0-alpha.4](https://github.com/bluealloy/revm/compare/revm-v20.0.0-alpha.3...revm-v20.0.0-alpha.4) - 2025-03-11

### Fixed

- correct propagate features ([#2177](https://github.com/bluealloy/revm/pull/2177))

## [20.0.0-alpha.3](https://github.com/bluealloy/revm/compare/revm-v20.0.0-alpha.2...revm-v20.0.0-alpha.3) - 2025-03-10

### Fixed

- *(precompiles)* add portable flag for bls ([#2174](https://github.com/bluealloy/revm/pull/2174))

## [20.0.0-alpha.2](https://github.com/bluealloy/revm/compare/revm-v20.0.0-alpha.1...revm-v20.0.0-alpha.2) - 2025-03-10

### Added

- remove specification crate ([#2165](https://github.com/bluealloy/revm/pull/2165))

### Other

- JournalTr, JournalOutput, op only using revm crate ([#2155](https://github.com/bluealloy/revm/pull/2155))
- examples to use main revm crate ([#2152](https://github.com/bluealloy/revm/pull/2152))
- move mainnet builder to handler crate ([#2138](https://github.com/bluealloy/revm/pull/2138))
- remove `optional_gas_refund` as unused ([#2132](https://github.com/bluealloy/revm/pull/2132))
- export eip2930 eip7702 types from one place ([#2097](https://github.com/bluealloy/revm/pull/2097))
- move all dependencies to workspace ([#2092](https://github.com/bluealloy/revm/pull/2092))
- re-export all crates from `revm` ([#2088](https://github.com/bluealloy/revm/pull/2088))

## [20.0.0-alpha.1](https://github.com/bluealloy/revm/compare/revm-v19.5.0...revm-v20.0.0-alpha.1) - 2025-02-16

### Added

- Split Inspector trait from EthHandler into standalone crate (#2075)
- integrate alloy-eips (#2078)
- Evm structure (Cached Instructions and Precompiles) (#2049)
- Context execution (#2013)
- EthHandler trait (#2001)
- *(EIP-7623)* adjuct floor gas check order (main) (#1991)
- *(EIP-7623)* Increase calldata cost. backport from rel/v51 (#1965)
- simplify Transaction trait (#1959)
- expose precompile address in Journal, DB::Error: StdError (#1956)
- integrate codspeed (#1935)
- Make Ctx journal generic (#1933)
- Restucturing Part7 Handler and Context rework (#1865)
- restructuring Part6 transaction crate (#1814)
- push NonceChange to Journal in deduct_caller (#1804)
- Merge validation/analyzis with Bytecode (#1793)
- Restructuring Part3 inspector crate (#1788)
- restructure Part2 database crate (#1784)
- project restructuring Part1 (#1776)
- to_plain_state (#1778)
- *(example)* deploy bytecode from scratch (#1767)
- introducing EvmWiring, a chain-specific configuration (#1672)

### Fixed

- make macro crate-agnostic (#1802)

### Other

- backport op l1 fetch perf (#2076)
- API cleanup (#2067)
- Add helpers with_inspector with_precompile (#2063)
- Bump licence year to 2025 (#2058)
- bump alloy versions to match latest (#2007)
- align crates versions (#1983)
- Make inspector use generics, rm associated types (#1934)
- fix comments and docs into more sensible (#1920)
- EVM transact, make output generic for POSTEXEC (#1931)
- Move CfgEnv from context-interface to context crate (#1910)
- bumps select alloy crates to 0.6 (#1854)
- some no_std cleanup (#1834)
- bump alloy to 0.4.2 (#1817)
- *(primitives)* replace HashMap re-exports with alloy_primitives::map (#1805)
- *(deps)* bump anyhow from 1.0.88 to 1.0.89 (#1772)
- simplify SuccessOrHalt trait bound (#1768)


## [19.5.0](https://github.com/bluealloy/revm/compare/revm-v19.4.0...revm-v19.5.0) - 2025-02-11

### Fixed

- *(op-isthmus)* missing granite precompiles and disable eof (#2065)
- *(op)* add operator fee scalar scaling factor on refund (#2050)
- fix ethersdb.rs forking ([#2047](https://github.com/bluealloy/revm/pull/2047))

## [19.4.0](https://github.com/bluealloy/revm/compare/revm-v19.3.0...revm-v19.4.0) - 2025-01-28

### Added

- Include EIP7702 address for extcodecopy ([#2016](https://github.com/bluealloy/revm/pull/2016))
- add precompiles for BLS12-381 to isthmus ([#2000](https://github.com/bluealloy/revm/pull/2000))

### Fixed

- *(op)* isthmus compilation ([#2022](https://github.com/bluealloy/revm/pull/2022))

## [19.3.0](https://github.com/bluealloy/revm/compare/revm-v19.2.0...revm-v19.3.0) - 2025-01-13

### Added

- *(EIP-7623)* adjuct floor gas check order ([#1990](https://github.com/bluealloy/revm/pull/1990))

## [19.2.0](https://github.com/bluealloy/revm/compare/revm-v19.1.0...revm-v19.2.0) - 2025-01-06

### Fixed

- *(op)* move l1block loading to verification ([#1970](https://github.com/bluealloy/revm/pull/1970))

## [19.1.0](https://github.com/bluealloy/revm/compare/revm-v19.0.0...revm-v19.1.0) - 2025-01-06

### Added

- handle isthmus operator fee ([#1960](https://github.com/bluealloy/revm/pull/1960))

### Other

- optimize tx l1 fetches ([#1967](https://github.com/bluealloy/revm/pull/1967))

## [19.0.0](https://github.com/bluealloy/revm/compare/revm-v18.0.0...revm-v19.0.0) - 2024-12-26

### Added

- apply latest EIP-7702 changes ([#1850](https://github.com/bluealloy/revm/pull/1850))
- *(Prague)* EIP-7623 Increase Calldata Cost ([#1744](https://github.com/bluealloy/revm/pull/1744))

### Other

- eip7702 chainid u256 change ([#1950](https://github.com/bluealloy/revm/pull/1950))
- refactor L1BlockInfo::tx_estimated_size_fjord ([#1862](https://github.com/bluealloy/revm/pull/1862))
- [v50] perf: remove unneeded clones ([#1863](https://github.com/bluealloy/revm/pull/1863))
- Add static Optimism precompiles for Fjord & Granite ([#1864](https://github.com/bluealloy/revm/pull/1864))

>>>>>>> 398ef740
## [18.0.0](https://github.com/bluealloy/revm/compare/revm-v17.1.0...revm-v18.0.0) - 2024-11-06

### Added

- to_plain_state ([#1778](https://github.com/bluealloy/revm/pull/1778)) ([#1841](https://github.com/bluealloy/revm/pull/1841))

### Other

- bump alloy-eip7702 and remove `Parity` re-export ([#1842](https://github.com/bluealloy/revm/pull/1842))
- Osaka Activation (release_49 branch) ([#1835](https://github.com/bluealloy/revm/pull/1835))

## [17.1.0](https://github.com/bluealloy/revm/compare/revm-v17.0.0...revm-v17.1.0) - 2024-10-23

### Other

- chore: bump alloydb deps ([#1832](https://github.com/bluealloy/revm/pull/1832))

## [17.0.0](https://github.com/bluealloy/revm/compare/revm-v16.0.0...revm-v17.0.0) - 2024-10-23

### Other

- bump alloy-eip7702 ([#1829](https://github.com/bluealloy/revm/pull/1829))

## [16.0.0](https://github.com/bluealloy/revm/compare/revm-v15.0.0...revm-v16.0.0) - 2024-10-17

### Other

- update Cargo.toml dependencies

## [15.0.0](https://github.com/bluealloy/revm/compare/revm-v14.0.3...revm-v15.0.0) - 2024-10-17

### Added

- Rename PRAGUE_EOF to OSAKA ([#1822](https://github.com/bluealloy/revm/pull/1822))
- *(EIP-7702)* devnet-4 changes ([#1821](https://github.com/bluealloy/revm/pull/1821))

## [14.0.3](https://github.com/bluealloy/revm/compare/revm-v14.0.2...revm-v14.0.3) - 2024-09-26

### Other

- update Cargo.lock dependencies

## [14.0.2](https://github.com/bluealloy/revm/compare/revm-v14.0.1...revm-v14.0.2) - 2024-09-18

### Fixed

- *(inspector)* always call selfdestruct if entry is made ([#1746](https://github.com/bluealloy/revm/pull/1746))

### Other

- *(deps)* bump alloy-sol-types from 0.8.0 to 0.8.2 ([#1762](https://github.com/bluealloy/revm/pull/1762))
- *(deps)* bump anyhow from 1.0.86 to 1.0.87 ([#1760](https://github.com/bluealloy/revm/pull/1760))
- make clippy happy ([#1755](https://github.com/bluealloy/revm/pull/1755))
- Test l1 gas used fjord ([#1749](https://github.com/bluealloy/revm/pull/1749))
- Add test for `revm::optimism::L1BlockInfo::calculate_tx_l1_cost_fjord` ([#1743](https://github.com/bluealloy/revm/pull/1743))
- *(deps)* bump tokio from 1.39.2 to 1.40.0 ([#1739](https://github.com/bluealloy/revm/pull/1739))

## [14.0.1](https://github.com/bluealloy/revm/compare/revm-v14.0.0...revm-v14.0.1) - 2024-08-30

### Other
- Bump new logo ([#1735](https://github.com/bluealloy/revm/pull/1735))

## [14.0.0](https://github.com/bluealloy/revm/compare/revm-v13.0.0...revm-v14.0.0) - 2024-08-29

### Added
- *(eip7702)* Impl newest version of EIP  ([#1695](https://github.com/bluealloy/revm/pull/1695))

### Other
- *(deps)* bump alloy and primitives ([#1725](https://github.com/bluealloy/revm/pull/1725))
- cast block number to u64 and not usize ([#1727](https://github.com/bluealloy/revm/pull/1727))
- clean up some journalstate docs ([#1712](https://github.com/bluealloy/revm/pull/1712))
- update some docs related to state ([#1711](https://github.com/bluealloy/revm/pull/1711))

## [12.2.0](https://github.com/bluealloy/revm/compare/revm-v12.1.0...revm-v12.2.0) - 2024-08-08

### Added
- check for typos in CI ([#1686](https://github.com/bluealloy/revm/pull/1686))
- *(EOF)* EOF Validation add code type and sub container tracker ([#1648](https://github.com/bluealloy/revm/pull/1648))

### Other
- Add OP-Granite hardfork, limiting bn256Pairing input size ([#1685](https://github.com/bluealloy/revm/pull/1685))
- *(deps)* bump rstest from 0.21.0 to 0.22.0 ([#1681](https://github.com/bluealloy/revm/pull/1681))
- *(deps)* bump tokio from 1.38.1 to 1.39.2 ([#1668](https://github.com/bluealloy/revm/pull/1668))
- *(clippy)* 1.80 rust clippy list paragraph ident ([#1661](https://github.com/bluealloy/revm/pull/1661))
- avoid cloning original_bytes ([#1646](https://github.com/bluealloy/revm/pull/1646))
- use `is_zero` for `U256` and `B256` ([#1638](https://github.com/bluealloy/revm/pull/1638))
- fix some typos & remove useless Arc::clone ([#1621](https://github.com/bluealloy/revm/pull/1621))
- *(eof)* simplify magic checks ([#1633](https://github.com/bluealloy/revm/pull/1633))

## [12.0.0](https://github.com/bluealloy/revm/compare/revm-v11.0.0...revm-v12.0.0) - 2024-07-16

### Added
- pass interpreter into Inspector::log ([#1610](https://github.com/bluealloy/revm/pull/1610))
- *(EOF)* Bytecode::new_raw supports EOF, new_raw_checked added ([#1607](https://github.com/bluealloy/revm/pull/1607))
- use `kzg-rs` for kzg point evaluation ([#1558](https://github.com/bluealloy/revm/pull/1558))

### Fixed
- *(eip7702)* Add tests and fix some bugs ([#1605](https://github.com/bluealloy/revm/pull/1605))
- correctly calculate eofcreate address ([#1619](https://github.com/bluealloy/revm/pull/1619))
- allow non-static lifetime in HandleRegisterBox ([#1608](https://github.com/bluealloy/revm/pull/1608))
- *(EOF)* Use cfg code size limit for eofcreate ([#1606](https://github.com/bluealloy/revm/pull/1606))

### Other
- bump alloy deps ([#1623](https://github.com/bluealloy/revm/pull/1623))
- *(deps)* bump alloy-sol-types from 0.7.6 to 0.7.7 ([#1614](https://github.com/bluealloy/revm/pull/1614))
- group optimism invalid txn errors ([#1604](https://github.com/bluealloy/revm/pull/1604))
- load_account -> warm_preloaded_addresses ([#1584](https://github.com/bluealloy/revm/pull/1584))
- Refactor code, and check if precompile for create collision ([#1600](https://github.com/bluealloy/revm/pull/1600))
- *(revm)* defer bytecode load ([#1588](https://github.com/bluealloy/revm/pull/1588))
- Rename gas_price to gas_limit for precompile args ([#1593](https://github.com/bluealloy/revm/pull/1593))

## [11.0.0](https://github.com/bluealloy/revm/compare/revm-v10.0.0...revm-v11.0.0) - 2024-07-08

### Added
- add bytecode_address from CallInputs to Contract during construction. ([#1568](https://github.com/bluealloy/revm/pull/1568))
- *(Prague)* Add EIP-7702 ([#1565](https://github.com/bluealloy/revm/pull/1565))
- *(EOF)* disallow ExtDelegateCall to legacy bytecode ([#1572](https://github.com/bluealloy/revm/pull/1572))
- *(EOF)* Add target address expansion checks ([#1570](https://github.com/bluealloy/revm/pull/1570))

### Other
- bump precompile to v9.0.0 ([#1590](https://github.com/bluealloy/revm/pull/1590))
- *(README)* add rbuilder to used-by ([#1585](https://github.com/bluealloy/revm/pull/1585))
- Use HandleOrRuntime to allow alloydb/ethersdb to hold a custom runtime ([#1576](https://github.com/bluealloy/revm/pull/1576))
- store tokio::runtime::Handle in ethers/alloyDB ([#1557](https://github.com/bluealloy/revm/pull/1557))
- use const blocks ([#1522](https://github.com/bluealloy/revm/pull/1522))
- fix compile for alloydb ([#1559](https://github.com/bluealloy/revm/pull/1559))
- replace AccessList with alloy version ([#1552](https://github.com/bluealloy/revm/pull/1552))
- replace U256 with u64 in BLOCKHASH ([#1505](https://github.com/bluealloy/revm/pull/1505))

## [10.0.0](https://github.com/bluealloy/revm/compare/revm-v9.0.0...revm-v10.0.0) - 2024-06-20

### Added
- *(revm)* derive serde for `BundleState` ([#1539](https://github.com/bluealloy/revm/pull/1539))
- bump alloy, re-enable alloydb ([#1533](https://github.com/bluealloy/revm/pull/1533))
- mutable access for all fields in BundleBuilder ([#1524](https://github.com/bluealloy/revm/pull/1524))
- *(EOF)* Put EOF bytecode behind an Arc ([#1517](https://github.com/bluealloy/revm/pull/1517))
- *(EOF)* EXTCODECOPY,EXTCODESIZE,EXTCODEHASH eof support ([#1504](https://github.com/bluealloy/revm/pull/1504))
- add helpers for working with instruction tables ([#1493](https://github.com/bluealloy/revm/pull/1493))
- *(precompiles)* fatal error for precompiles ([#1499](https://github.com/bluealloy/revm/pull/1499))
- Persist reverted account and storage slot lookups in `JournaledState` ([#1437](https://github.com/bluealloy/revm/pull/1437))
- *(EOF)* EIP-7698 eof creation transaction ([#1467](https://github.com/bluealloy/revm/pull/1467))
- *(EOF)* Add EOF to inspector handle register ([#1469](https://github.com/bluealloy/revm/pull/1469))
- *(optimism)* Implement new L1 cost function for Fjord ([#1420](https://github.com/bluealloy/revm/pull/1420))
- *(optimism)* Add secp256r1 precompile for Fjord ([#1436](https://github.com/bluealloy/revm/pull/1436))
- *(revm)* revert EIP-2935 BLOCKHASH opcode changes ([#1450](https://github.com/bluealloy/revm/pull/1450))
- load account should return db error ([#1447](https://github.com/bluealloy/revm/pull/1447))
- *(EOF)* remove TXCREATE ([#1415](https://github.com/bluealloy/revm/pull/1415))

### Fixed
- *(eof)* fixture 2 tests ([#1550](https://github.com/bluealloy/revm/pull/1550))
- *(eof)* output gas for eofcreate ([#1540](https://github.com/bluealloy/revm/pull/1540))
- *(revm)* remove storage reset that clears is_cold flag ([#1518](https://github.com/bluealloy/revm/pull/1518))
- *(op)* Remove `U256::from(<float>)` ([#1498](https://github.com/bluealloy/revm/pull/1498))
- *(EOF)* panic on empty input range, and continue exec after eofcreate ([#1477](https://github.com/bluealloy/revm/pull/1477))
- *(Interpreter)* wrong block number used ([#1458](https://github.com/bluealloy/revm/pull/1458))
- blockchash for devnet-0  ([#1427](https://github.com/bluealloy/revm/pull/1427))

### Other
- Add CI build target for no-std + optimism, use matrix builds ([#1551](https://github.com/bluealloy/revm/pull/1551))
- replace TransactTo with TxKind ([#1542](https://github.com/bluealloy/revm/pull/1542))
- avoid cloning precompiles ([#1486](https://github.com/bluealloy/revm/pull/1486))
- add setters to `BundleBuilder` with `&mut self` ([#1527](https://github.com/bluealloy/revm/pull/1527))
- pluralize EOFCreateInput ([#1523](https://github.com/bluealloy/revm/pull/1523))
- added simular to used-by ([#1521](https://github.com/bluealloy/revm/pull/1521))
- Removed .clone() in ExecutionHandler::call, and reusing output buffer in Interpreter ([#1512](https://github.com/bluealloy/revm/pull/1512))
- remove old deprecated items ([#1489](https://github.com/bluealloy/revm/pull/1489))
- *(deps)* bump rstest from 0.19.0 to 0.21.0 ([#1482](https://github.com/bluealloy/revm/pull/1482))
- *(deps)* bump tokio from 1.37.0 to 1.38.0 ([#1480](https://github.com/bluealloy/revm/pull/1480))
- *(primitives)* rename State/Storage to EvmState/EvmStorage ([#1459](https://github.com/bluealloy/revm/pull/1459))
- remove 'checked' bytecode bench causing benchmarks to crash due to name ([#1461](https://github.com/bluealloy/revm/pull/1461))
- cargo update ([#1451](https://github.com/bluealloy/revm/pull/1451))
- cleanup host blockhash fn ([#1430](https://github.com/bluealloy/revm/pull/1430))
- Revert "Revert "feat: implement EIP-2935 ([#1354](https://github.com/bluealloy/revm/pull/1354))" ([#1424](https://github.com/bluealloy/revm/pull/1424))" ([#1426](https://github.com/bluealloy/revm/pull/1426))
- Revert "feat: implement EIP-2935 ([#1354](https://github.com/bluealloy/revm/pull/1354))" ([#1424](https://github.com/bluealloy/revm/pull/1424))
- *(deps)* bump anyhow from 1.0.82 to 1.0.83 ([#1404](https://github.com/bluealloy/revm/pull/1404))

## [9.0.0](https://github.com/bluealloy/revm/compare/revm-v8.0.0...revm-v9.0.0) - 2024-05-12

### Added
- *(precompile)* Prague - EIP-2537 - BLS12-381 curve operations ([#1389](https://github.com/bluealloy/revm/pull/1389))
- add a hook to execute individual frames ([#1369](https://github.com/bluealloy/revm/pull/1369))
- *(Handler)* Add ClearHandle ([#1368](https://github.com/bluealloy/revm/pull/1368))
- Add uniswap V2 WETH-USDC swap example ([#1353](https://github.com/bluealloy/revm/pull/1353))
- *(interpreter)* add helpers for spending all gas ([#1360](https://github.com/bluealloy/revm/pull/1360))
- add helper methods to CallInputs ([#1345](https://github.com/bluealloy/revm/pull/1345))
- *(revm)* make `ItemOrResult` serializable ([#1282](https://github.com/bluealloy/revm/pull/1282))
- add flag to force hashbrown usage ([#1284](https://github.com/bluealloy/revm/pull/1284))
- EOF (Ethereum Object Format) ([#1143](https://github.com/bluealloy/revm/pull/1143))
- *(`db`)* Introduce `alloydb` ([#1257](https://github.com/bluealloy/revm/pull/1257))
- *(interpreter)* remove SPEC generic from gas calculation functions ([#1243](https://github.com/bluealloy/revm/pull/1243))
- *(interpreter)* test Host object-safety, allow `dyn Host` in instructions ([#1245](https://github.com/bluealloy/revm/pull/1245))

### Fixed
- *(eip2935)* Preload blockchash storage address ([#1395](https://github.com/bluealloy/revm/pull/1395))
- return the correct error in resize_memory ([#1359](https://github.com/bluealloy/revm/pull/1359))

### Other
- add Trin to used by list ([#1393](https://github.com/bluealloy/revm/pull/1393))
- refactor lints ([#1386](https://github.com/bluealloy/revm/pull/1386))
- bump alloy & specify dep rev ([#1380](https://github.com/bluealloy/revm/pull/1380))
- *(interpreter)* branch less in as_usize_or_fail ([#1374](https://github.com/bluealloy/revm/pull/1374))
- *(ci)* bump action/deploy ([#1372](https://github.com/bluealloy/revm/pull/1372))
- shrink OpCodeInfo and add more methods ([#1307](https://github.com/bluealloy/revm/pull/1307))
- *(deps)* bump anyhow from 1.0.81 to 1.0.82 ([#1293](https://github.com/bluealloy/revm/pull/1293))
- fix some warnings ([#1305](https://github.com/bluealloy/revm/pull/1305))
- Update documentation ([#1275](https://github.com/bluealloy/revm/pull/1275))
- *(interpreter)* use `pop_top!` where possible ([#1267](https://github.com/bluealloy/revm/pull/1267))
- add and use EvmContext::take_error ([#1264](https://github.com/bluealloy/revm/pull/1264))

## [8.0.0](https://github.com/bluealloy/revm/compare/revm-v7.2.0...revm-v8.0.0) - 2024-04-02

### Added
- [**breaking**] TracerEip3155 optionally traces memory ([#1234](https://github.com/bluealloy/revm/pull/1234))

### Fixed
- *(TracerEip3155)* clear Inspector data after transaction. ([#1230](https://github.com/bluealloy/revm/pull/1230))
- *(GasInspector)* calculate correct remaining gas after call return ([#1236](https://github.com/bluealloy/revm/pull/1236))
- fix eip3155 summary gas_used bug and add fork name ([#1216](https://github.com/bluealloy/revm/pull/1216))

### Other
- use uint macro & fix various small things ([#1253](https://github.com/bluealloy/revm/pull/1253))
- *(deps)* bump tokio from 1.36.0 to 1.37.0 ([#1244](https://github.com/bluealloy/revm/pull/1244))
- *(interpreter)* unbox contract field ([#1228](https://github.com/bluealloy/revm/pull/1228))
- *(primitives)* kzg intro ([#1209](https://github.com/bluealloy/revm/pull/1209))
- *(interpreter)* keep track of remaining gas rather than spent ([#1221](https://github.com/bluealloy/revm/pull/1221))
- Improve `EthersDB` ([#1208](https://github.com/bluealloy/revm/pull/1208))

## [7.2.0](https://github.com/bluealloy/revm/compare/revm-v7.1.0...revm-v7.2.0) - 2024-03-19

### Added
- add convert_boxed and insert_boxed for InstructionTable ([#1194](https://github.com/bluealloy/revm/pull/1194))
- optional nonce check ([#1195](https://github.com/bluealloy/revm/pull/1195))

### Other
- Change unwrap to ? to propagate errors ([#1207](https://github.com/bluealloy/revm/pull/1207))
- fix wonky test ([#1197](https://github.com/bluealloy/revm/pull/1197))
- clippy ([#1196](https://github.com/bluealloy/revm/pull/1196))
- *(deps)* bump anyhow from 1.0.80 to 1.0.81 ([#1187](https://github.com/bluealloy/revm/pull/1187))
- fix some typos ([#1189](https://github.com/bluealloy/revm/pull/1189))
- Fix typo in readme ([#1185](https://github.com/bluealloy/revm/pull/1185))
- Update post_execution.rs ([#1180](https://github.com/bluealloy/revm/pull/1180))

## [7.1.0](https://github.com/bluealloy/revm/compare/revm-v7.0.0...revm-v8.0.0) - 2024-03-08

### Added
- Restrict ContextPrecompiles only to EvmContext ([#1174](https://github.com/bluealloy/revm/pull/1174))

## [7.0.0](https://github.com/bluealloy/revm/compare/revm-v6.1.0...revm-v7.0.0) - 2024-03-08

This release got yanked and replaced with 7.1.0

### Added
- add insert method on instruction table ([#1167](https://github.com/bluealloy/revm/pull/1167))
- precompile with generic context ([#1155](https://github.com/bluealloy/revm/pull/1155))
- use `impl` instead of `dyn` in `GetInspector` ([#1157](https://github.com/bluealloy/revm/pull/1157))
- add more JournaledState methods to EvmContext ([#1158](https://github.com/bluealloy/revm/pull/1158))
- add example for using a database by reference ([#1150](https://github.com/bluealloy/revm/pull/1150))
- Add boxed precompile trait ([#1131](https://github.com/bluealloy/revm/pull/1131))
- add with_handler method to EvmBuilder ([#1124](https://github.com/bluealloy/revm/pull/1124))

### Fixed
- *(revme)* revme error output and remove double summary ([#1169](https://github.com/bluealloy/revm/pull/1169))
- gas cost calculation ([#1166](https://github.com/bluealloy/revm/pull/1166))
- reset tstorage on finalize ([#1168](https://github.com/bluealloy/revm/pull/1168))
- make `feature = "optional_gas_refund"` work ([#1134](https://github.com/bluealloy/revm/pull/1134))

### Other
- *(deps)* bump ethers-contract from 2.0.13 to 2.0.14 ([#1161](https://github.com/bluealloy/revm/pull/1161))
- *(interpreter)* evaluate instruction table constructor at compile time ([#1140](https://github.com/bluealloy/revm/pull/1140))
- remove clone for context in handler_register.rs ([#1138](https://github.com/bluealloy/revm/pull/1138))
- Check runtime dynamically ([#1135](https://github.com/bluealloy/revm/pull/1135))
- *(deps)* bump auto_impl from 1.1.2 to 1.2.0 ([#1132](https://github.com/bluealloy/revm/pull/1132))
- Add `db` and `db_mut` to evm ([#1133](https://github.com/bluealloy/revm/pull/1133))
- add ToString for no_std add exports some types in no_std ([#1128](https://github.com/bluealloy/revm/pull/1128))
- Add `clone` method to `ContextWithHandlerCfg` ([#1127](https://github.com/bluealloy/revm/pull/1127))
- remove unused EvmInstructionTables type alias ([#1123](https://github.com/bluealloy/revm/pull/1123))

## [6.1.0](https://github.com/bluealloy/revm/compare/revm-v6.0.0...revm-v6.1.0) - 2024-02-22

### Added
- bump c-kzg, add portable feature, make it default ([#1106](https://github.com/bluealloy/revm/pull/1106))
- split off serde_json dependency to its own feature ([#1104](https://github.com/bluealloy/revm/pull/1104))

### Fixed
- replace tuple in sstore return with struct ([#1115](https://github.com/bluealloy/revm/pull/1115))
- fix EthersDB deadlock ([#1089](https://github.com/bluealloy/revm/pull/1089))
- Handle fatal db error on load_account ([#1111](https://github.com/bluealloy/revm/pull/1111))

### Other
- Ensure `L1Block` is in the cache ([#1121](https://github.com/bluealloy/revm/pull/1121))
- Fix feature name for generate_block_traces example ([#1120](https://github.com/bluealloy/revm/pull/1120))
- *(refactor)* Propagate fatal error ([#1116](https://github.com/bluealloy/revm/pull/1116))
- Revert "fix EthersDB deadlock ([#1089](https://github.com/bluealloy/revm/pull/1089))" ([#1118](https://github.com/bluealloy/revm/pull/1118))
- Remove DatabaseRef bound on CacheDB ([#1113](https://github.com/bluealloy/revm/pull/1113))
- clippy cleanup ([#1112](https://github.com/bluealloy/revm/pull/1112))
- *(deps)* bump anyhow from 1.0.79 to 1.0.80 ([#1108](https://github.com/bluealloy/revm/pull/1108))
- improve EIP-3155 implementation ([#1105](https://github.com/bluealloy/revm/pull/1105))

## [6.0.0](https://github.com/bluealloy/revm/compare/revm-v5.0.0...revm-v6.0.0) - 2024-02-17

### Added
- improve OriginalValuesKnown docs ([#1083](https://github.com/bluealloy/revm/pull/1083))

### Fixed
- rename and pass optimism-default-handler to revm-primitives ([#1098](https://github.com/bluealloy/revm/pull/1098))
- modify cfg spec_id ([#1095](https://github.com/bluealloy/revm/pull/1095)) ([#1096](https://github.com/bluealloy/revm/pull/1096))
- optimism compilation ([#1091](https://github.com/bluealloy/revm/pull/1091))

### Other
- *(state)* avoid cloning full account ([#1097](https://github.com/bluealloy/revm/pull/1097))
- *(precompile)* use `Bytes` in precompile functions ([#1085](https://github.com/bluealloy/revm/pull/1085))
- Add memory offset ([#1032](https://github.com/bluealloy/revm/pull/1032))

## [5.0.0](https://github.com/bluealloy/revm/compare/revm-v4.0.0...revm-v5.0.0) - 2024-02-12

### Fixed
- properly set context env ([#1070](https://github.com/bluealloy/revm/pull/1070))
- typo on internal append_handle_register methods ([#1069](https://github.com/bluealloy/revm/pull/1069))
- *(op)* skip validation on deposit tx ([#1065](https://github.com/bluealloy/revm/pull/1065))

### Other
- *(precompile)* make use of padding utilities, simplify secp256k1 ([#1073](https://github.com/bluealloy/revm/pull/1073))
- *(revm)* Add helpers to Build Revm with Context ([#1068](https://github.com/bluealloy/revm/pull/1068))
- *(revme)* statetests new format and return error ([#1066](https://github.com/bluealloy/revm/pull/1066))

## [4.0.0](https://github.com/bluealloy/revm/compare/revm-v3.5.0...revm-v4.0.0) - 2024-02-07

Refactored the logic inside Handler and added EvmBuilder that allows overwriting the default behavior.
Few major renaming: EVMImpl to Evm, EVM to EvmFactory and EVMData to EvmContext.

### Added
- *(handler)* Change spec id on &mut ([#1055](https://github.com/bluealloy/revm/pull/1055))
- *(Handler)* add push and pop of hanler registers ([#1053](https://github.com/bluealloy/revm/pull/1053))
- tweeks for v4.0 revm release ([#1048](https://github.com/bluealloy/revm/pull/1048))
- *(op)* Ecotone hardfork ([#1009](https://github.com/bluealloy/revm/pull/1009))
- *(inspector)* Share call/create inputs in Inspector call_end/create_end ([#1003](https://github.com/bluealloy/revm/pull/1003))
- Convert optimism panic into graceful error ([#982](https://github.com/bluealloy/revm/pull/982))
- EvmBuilder and External Contexts ([#888](https://github.com/bluealloy/revm/pull/888))
- add asm-keccak feature ([#972](https://github.com/bluealloy/revm/pull/972))
- *(ethersdb)* propagate errors instead of panicking in basic_ref ([#935](https://github.com/bluealloy/revm/pull/935))
- *(revm)* implement prepend_state for BundleState ([#907](https://github.com/bluealloy/revm/pull/907))
- add serde derives for `CacheDB` under "serde" flag ([#911](https://github.com/bluealloy/revm/pull/911))
- *(examples)* generate block traces ([#895](https://github.com/bluealloy/revm/pull/895))
- *(revm)* Evm Context Tests and test-utils Feature ([#903](https://github.com/bluealloy/revm/pull/903))
- `Canyon` hardfork behind `optimism` feature flag ([#871](https://github.com/bluealloy/revm/pull/871))
- Loop call stack ([#851](https://github.com/bluealloy/revm/pull/851))
- transition account balance delta ([#843](https://github.com/bluealloy/revm/pull/843))
- *(cfg)* optionally disable beneficiary reward ([#834](https://github.com/bluealloy/revm/pull/834))
- add more `auto_impl`s to revm traits ([#799](https://github.com/bluealloy/revm/pull/799))
- *(interpreter)* add more helper methods to memory ([#794](https://github.com/bluealloy/revm/pull/794))
- derive more traits ([#745](https://github.com/bluealloy/revm/pull/745))
- add methods to `CreateInput` for calculating created address ([#793](https://github.com/bluealloy/revm/pull/793))
- *(revm)* implement DatabaseRef trait for EthersDB ([#774](https://github.com/bluealloy/revm/pull/774))

### Fixed
- fix previous commit ([#1044](https://github.com/bluealloy/revm/pull/1044))
- *(State)* Preserve original values on delete revert ([#1010](https://github.com/bluealloy/revm/pull/1010))
- optimism gas refunds ([#989](https://github.com/bluealloy/revm/pull/989))
- dont calculate initcode keccak on CREATE ([#969](https://github.com/bluealloy/revm/pull/969))
- *(ci)* Workflow Touchups ([#901](https://github.com/bluealloy/revm/pull/901))
- safer stack ([#879](https://github.com/bluealloy/revm/pull/879))
- *(op)* Base Goerli `op-reth` sync patches ([#824](https://github.com/bluealloy/revm/pull/824))
- fix typos in revm crate ([#821](https://github.com/bluealloy/revm/pull/821))
- Optimism execution ([#789](https://github.com/bluealloy/revm/pull/789))
- rename `DatabaseRef` trait functions to `*_ref` ([#795](https://github.com/bluealloy/revm/pull/795))

### Other
- bump c-kzg and enable blst portable feature ([#1059](https://github.com/bluealloy/revm/pull/1059))
- spelling on last commit ([#1058](https://github.com/bluealloy/revm/pull/1058))
- helper functions around Env ([#1057](https://github.com/bluealloy/revm/pull/1057))
- *(deps)* bump tokio from 1.35.1 to 1.36.0 ([#1052](https://github.com/bluealloy/revm/pull/1052))
- *(EvmBuilder)* rename builder functions to HandlerCfg ([#1050](https://github.com/bluealloy/revm/pull/1050))
- *(deps)* bump ethers-contract from 2.0.11 to 2.0.13 ([#1034](https://github.com/bluealloy/revm/pull/1034))
- *(std)* Add std HashMap,HashSet ([#1041](https://github.com/bluealloy/revm/pull/1041))
- group handlers ([#1030](https://github.com/bluealloy/revm/pull/1030))
- *(Inspector)* add inspector depth test ([#1028](https://github.com/bluealloy/revm/pull/1028))
- *(op)* Move op l1 block load to op handler ([#1026](https://github.com/bluealloy/revm/pull/1026))
- *(clippy)* nightly clippy ([#1025](https://github.com/bluealloy/revm/pull/1025))
- *(Execution)* Granular handles create/call,call_return,insert_call_outcome ([#1024](https://github.com/bluealloy/revm/pull/1024))
- *(Inspector)* Add return_memory_offset to Inspector::call ([#1006](https://github.com/bluealloy/revm/pull/1006))
- update call end docs ([#1000](https://github.com/bluealloy/revm/pull/1000))
- add getter for specId ([#998](https://github.com/bluealloy/revm/pull/998))
- Remove preserve_order in serde_json ([#997](https://github.com/bluealloy/revm/pull/997))
- update create docs ([#999](https://github.com/bluealloy/revm/pull/999))
- *(revme)* EmptyDb Blockhash string, json-outcome flag, set prevrandao in statetest ([#994](https://github.com/bluealloy/revm/pull/994))
- *(Inspector)* add CallOutcome to call/call_end ([#985](https://github.com/bluealloy/revm/pull/985))
- set deduct_caller in optimism handler ([#988](https://github.com/bluealloy/revm/pull/988))
- fix serde std flags for no-std build ([#987](https://github.com/bluealloy/revm/pull/987))
- *(Inspector)* Add CreateOutcome in create/create_end return ([#980](https://github.com/bluealloy/revm/pull/980))
- *(log)* use alloy_primitives::Log ([#975](https://github.com/bluealloy/revm/pull/975))
- *(EvmBuilder)* Remove unnecessary BuilderStage trait ([#979](https://github.com/bluealloy/revm/pull/979))
- enhance readability ([#968](https://github.com/bluealloy/revm/pull/968))
- *(interpreter)* refactor sstore_cost ([#974](https://github.com/bluealloy/revm/pull/974))
- *(interpreter)* improve enum naming ([#962](https://github.com/bluealloy/revm/pull/962))
- *(deps)* bump anyhow from 1.0.77 to 1.0.79 ([#950](https://github.com/bluealloy/revm/pull/950))
- relax Bytes requirement and use slice instead ([#937](https://github.com/bluealloy/revm/pull/937))
- *(deps)* bump futures from 0.3.29 to 0.3.30 ([#927](https://github.com/bluealloy/revm/pull/927))
- *(deps)* bump anyhow from 1.0.75 to 1.0.76 ([#921](https://github.com/bluealloy/revm/pull/921))
- *(deps)* bump tokio from 1.34.0 to 1.35.0 ([#909](https://github.com/bluealloy/revm/pull/909))
- *(revm)* leverage StorageSlot methods, where appropriate ([#899](https://github.com/bluealloy/revm/pull/899))
- relax state generic ([#881](https://github.com/bluealloy/revm/pull/881))
- clippy ([#877](https://github.com/bluealloy/revm/pull/877))
- *(deps)* bump ethers-contract from 2.0.10 to 2.0.11 ([#867](https://github.com/bluealloy/revm/pull/867))
- bump k256 and use normalize_s ([#870](https://github.com/bluealloy/revm/pull/870))
- simplify use statements ([#864](https://github.com/bluealloy/revm/pull/864))
- Fix error message for LackOfFundForMaxFee ([#858](https://github.com/bluealloy/revm/pull/858))
- Fix rustdoc warnings ([#859](https://github.com/bluealloy/revm/pull/859))
- *(deps)* bump tokio from 1.33.0 to 1.34.0 ([#856](https://github.com/bluealloy/revm/pull/856))
- change addresses to iterator and add into_addresses ([#855](https://github.com/bluealloy/revm/pull/855))
- use keccak256 for blockhash ([#854](https://github.com/bluealloy/revm/pull/854))
- review safety comments ([#811](https://github.com/bluealloy/revm/pull/811))
- *(deps)* bump futures from 0.3.28 to 0.3.29 ([#839](https://github.com/bluealloy/revm/pull/839))
- *(state)* consistent selfdestruct status transition ([#847](https://github.com/bluealloy/revm/pull/847))
- *(state)* move account status transitions to `AccountStatus` ([#844](https://github.com/bluealloy/revm/pull/844))
- *(state)* simplify control flow in `CacheState::apply_evm_state` ([#842](https://github.com/bluealloy/revm/pull/842))
- Refactor precompile list from Hash to vec ([#823](https://github.com/bluealloy/revm/pull/823))
- *(state)* make `State::apply_transition` pub ([#832](https://github.com/bluealloy/revm/pull/832))
- *(state)* make bundle state non-optional ([#828](https://github.com/bluealloy/revm/pull/828))
- Refactor evm data to its file ([#815](https://github.com/bluealloy/revm/pull/815))
- for now support 1.69 rust compiler ([#814](https://github.com/bluealloy/revm/pull/814))
- refactor main return to handle ([#808](https://github.com/bluealloy/revm/pull/808))
- *(SharedMemory)* small refactor; tests ([#806](https://github.com/bluealloy/revm/pull/806))
- use `array::from_fn` in `make_instruction_table` ([#809](https://github.com/bluealloy/revm/pull/809))
- remove `step` and `step_end` return result ([#804](https://github.com/bluealloy/revm/pull/804))
- Instruction table ([#759](https://github.com/bluealloy/revm/pull/759))
- getter for  field of ([#792](https://github.com/bluealloy/revm/pull/792))
- Shared memory between calls ([#673](https://github.com/bluealloy/revm/pull/673))
- Fix typos ([#790](https://github.com/bluealloy/revm/pull/790))
- *(deps)* bump tokio from 1.32.0 to 1.33.0 ([#785](https://github.com/bluealloy/revm/pull/785))
- Use upstream create and create2 implementations ([#775](https://github.com/bluealloy/revm/pull/775))
- reorder JournalState impl ([#772](https://github.com/bluealloy/revm/pull/772))
- document everything, dedup existing docs ([#741](https://github.com/bluealloy/revm/pull/741))

# v3.5.0
date 02.10.2023

Migration to alloy primitive types.

Full git log:
* 4e78fbe - docs: document non-zero amounts in State::increment_balances (#760) (15 hours ago) <Dan Cline>
* af4146a - feat: Alloy primitives (#724) (15 hours ago) <evalir>

# v3.4.0
date: 28.09.2023

Summary:
* Cancun ready. all EIP implemented.
  Check interpreter CHANGELOG
* revm State. a `Database` that handles Reverts and state transitions.
* Optimism support
* no_std build

Note: c-kzg can't be build for wasm and is behind "c-kzg" feature flag.

Full git log:
* ea0d8d8 - fix: use u128 for calc data fee result (#757) (46 minutes ago) <Dan Cline>
* 4f916be - chore: bump c-kzg to create lib (#758) (5 hours ago) <rakita>
* ded673c - docs: Readme Updates (#756) (16 hours ago) <refcell.eth>
* f79d0e1 - feat: Optimism execution changes (#682) (16 hours ago) <clabby>
* d2a066b - ci: concurrency for github actions (#750) (25 hours ago) <Paul Razvan Berg>
* d03dfcb - Improve wording and fix typos (#749) (25 hours ago) <Paul Razvan Berg>
* 2c556c0 - refactor: say "warm" instead of "hot" (#754) (25 hours ago) <Paul Razvan Berg>
* 8a85d19 - fix: balance check disabled (#751) (25 hours ago) <Wodann>
* b9938a8 - chore(deps): bump sha2 from 0.10.7 to 0.10.8 (#752) (30 hours ago) <dependabot[bot]>
* 4829e6a - chore(deps): bump thiserror from 1.0.48 to 1.0.49 (#753) (30 hours ago) <dependabot[bot]>
* 8206193 - feat: add "kzg" as a separate feature (#746) (3 hours ago) <DaniPopes>
* 4b5fa61 - EIP-6780: SELFDESTRUCT only in same transaction (#719) (5 days ago) <Lorenzo Feroleto>
* f72eaa0 - chore: error type for block header (#731) (5 days ago) <hack3r-0m>
* cb39117 - fix(eip4844): Pass eth tests, additional conditions added. (#735) (6 days ago) <rakita>
* c2cde03 - fix: use CANCUN precompile id for CANCUN SpecId (#733) (6 days ago) <Dan Cline>
* d926728 - perf: refactor interpreter internals and cleanup (#582) (6 days ago) <DaniPopes>
* 1b8cd57 - make BundleBuilder publicly available (#729) (8 days ago) <Thomas Coratger>
* fa13fea - feat: implement EIP-4844 (#668) (11 days ago) <DaniPopes>
* 9f00e37 - feat(state): remove state sorting, no_std ci,remove rayon (#717) (13 days ago) <rakita>
* 429da73 - chore(perf): only recalc code hash if its the default (#716) (13 days ago) <evalir>
* e2ecd5e - docs: add warning on panic conditions in take_bundle (#715) (2 weeks ago) <Dan Cline>
* 190f90e - Never inline the prepare functions (#712) (2 weeks ago) <Valentin Mihov>
* 26dc07d - feat: return wiped inside storage changeset (#711) (2 weeks ago) <rakita>
* 5d68dd5 - chore(deps): bump bytes from 1.4.0 to 1.5.0 (#707) (2 weeks ago) <dependabot[bot]>
* fd8d4c5 - chore(deps): bump ethers-contract from 2.0.9 to 2.0.10 (#705) (2 weeks ago) <dependabot[bot]>
* e86c19b - chore(state): do not insert empty reverts in state (#702) (3 weeks ago) <Lorenzo Feroleto>
* 7eacc3a - chore: implement `Default` for other databases (#691) (3 weeks ago) <DaniPopes>
* 1d6a039 - chore: make `impl Default for StateBuilder` generic (#690) (3 weeks ago) <DaniPopes>
* c60abcf - feat(state): Nits, builder option and OriginalValueKnown flags (#699) (3 weeks ago) <rakita>
* 7e7a339 - bundle size hint (#670) (3 weeks ago) <Roman Krasiuk>
* f6c9c7f - chore: deprecate `RefDBWrapper` (#696) (3 weeks ago) <DaniPopes>
* d04aad3 - chore: expose StateDBBox (#694) (3 weeks ago) <rakita>
* ee13aac - feat(StateBuilder): switch builder option from without_bundle to with_bundle (#688) (3 weeks ago) <rakita>
* 7d7f63f - chore(state): Make Database more generic. (#687) (3 weeks ago) <rakita>
* a9dce30 - chore: nits and renamings (#684) (3 weeks ago) <rakita>
* b500718 - feat(state): take N reverts from BundleState, struct refactor (#681) (3 weeks ago) <rakita>
* fde6df1 - apply builder pattern for BundleState initialization (#649) (3 weeks ago) <Eric>
* 2897655 - fix(state): Extend now properly transfers wiped storage (#675) (3 weeks ago) <rakita>
* 6bd05c9 - chore: impl Eq, PartialEq for TransitionState (#677) (4 weeks ago) <Dan Cline>
* 175aaec - Removed the last dependencies breaking no-std build. (#669) (4 weeks ago) <Lucas Clemente Vella>
* 4272535 - fix(state): retain destroyed account status on bundle extend (#667) (4 weeks ago) <rakita>
* bef9edd - chore(state): bundle retention (#666) (4 weeks ago) <Roman Krasiuk>
* 1053d0e - fix(state): Regresion, remove present info on selfdestruct (#664) (4 weeks ago) <rakita>
* 6c4cd31 - feat: add BundleState::revert_latest (#661) (4 weeks ago) <Matthias Seitz>
* fd2cc88 - fix(state): state transition regression (#662) (4 weeks ago) <Roman Krasiuk>
* c14f8a9 - feat(state): add a flag allowing transition merge without reverts (#657) (4 weeks ago) <Roman Krasiuk>
* 33498d7 - chore(deps): bump ethers-contract from 2.0.8 to 2.0.9 (#640) (4 weeks ago) <dependabot[bot]>
* 9a88c99 - chore: filter out empty bytecode from bundle (#656) (4 weeks ago) <rakita>
* 98a4a18 - feat(state): Make Bundle extend wipe aware (#655) (4 weeks ago) <rakita>
* 1bf0315 - feat(state): ability to disable reverts collection in bundle state (#654) (4 weeks ago) <Roman Krasiuk>
* 3eea324 - fix(state): drop storage only for DestroyedChanged (#651) (4 weeks ago) <rakita>
* 37027db - fix revert from DestroyedChanged to DestroyedAgain (#648) (5 weeks ago) <rakita>
* cec7f82 - chore(state): bundle state split (#646) (5 weeks ago) <Roman Krasiuk>
* ff5a2bc - add value parameter to Inspector::selfdestruct (#645) (5 weeks ago) <Tony Ke>
* b2d6f7a - Refactor: Split transaction pre verification to separate function (#573) (5 weeks ago) <Lorenzo Feroleto>
* afbc896 - fix(state): check if storage revert is empty (#643) (5 weeks ago) <Roman Krasiuk>
* 0b9c12e - test(state): bundle selfdestructs (#627) (5 weeks ago) <Roman Krasiuk>
* 6b55b9c - feat(`interpreter`): add hash to bytecode (#628) (5 weeks ago) <evalir>
* 2054293 - chore: misc improvements (#633) (5 weeks ago) <DaniPopes>
* 43d535c - style: bundle state (#637) (5 weeks ago) <Roman Krasiuk>
* f843592 - fix(state): return RevertToSlot struct with more info (#636) (5 weeks ago) <rakita>
* aee1d1c - bug(state): remove redundunt info revert on destruct (#635) (5 weeks ago) <rakita>
* 321152a - book workflow (#537) (5 weeks ago) <Waylon Jepsen>
* 0028193 - feat: Optional coinbase tip (#625) (5 weeks ago) <clabby>
* 6ea1edc - test(state): bundle reverts collapse (#626) (5 weeks ago) <Roman Krasiuk>
* a40f272 - feat(state): Use preloaded bundle inside state (#622) (5 weeks ago) <rakita>
* 68820da - feat(state): Block hash cache and overrides (#621) (5 weeks ago) <rakita>
* eb6a9f0 - Revert "feat: alloy migration (#535)" (#616) (6 weeks ago) <rakita>
* e5227c4 - test(state): account & storage revert value preservation (#614) (6 weeks ago) <Roman Krasiuk>
* c1bad0d - chore: spell check (#615) (6 weeks ago) <Roman Krasiuk>
* 588503a - chore: get or insert bundle state (#613) (6 weeks ago) <Roman Krasiuk>
* 7e83c7f - fix(inspector): call call_end/create_end when inspector shortcircuits calls (#609) (6 weeks ago) <evalir>
* adf42b2 - chore(deps): bump anyhow from 1.0.74 to 1.0.75 (#606) (6 weeks ago) <dependabot[bot]>
* 0e85fdf - chore(deps): bump tokio from 1.31.0 to 1.32.0 (#607) (6 weeks ago) <dependabot[bot]>
* 449d6b9 - chore: export some `unreachable_pub` items (#598) (6 weeks ago) <DaniPopes>
* 5d0b54d - chore(deps): bump anyhow from 1.0.72 to 1.0.74 (#602) (6 weeks ago) <dependabot[bot]>
* c785115 - fix: Load caller in safe way in finalization fn (#604) (6 weeks ago) <rakita>
* dfae7fe - chore: fix test build, use new types (#605) (6 weeks ago) <rakita>
* fc2107c - chore: Revert test, not change storage check , renaming of original slot value (#601) (6 weeks ago) <rakita>
* f95b7a4 - feat: alloy migration (#535) (6 weeks ago) <DaniPopes>
* 49a6470 - chore: `TransitionState::with_capacity` -> `TransitionState::single` (#600) (6 weeks ago) <Roman Krasiuk>
* f4224d8 - perf: pre-allocate inner bundle state (#599) (6 weeks ago) <Roman Krasiuk>
* 5cdaa97 - chore: avoid unnecessary allocations (#581) (6 weeks ago) <DaniPopes>
* da26d0d - chore(deps): bump tokio from 1.29.1 to 1.31.0 (#595) (6 weeks ago) <dependabot[bot]>
* ef57a46 - feat: State with account status (#499) (7 weeks ago) <rakita>
* 1478724 - chore: move precompiles to EVMData for inspectors (#588) (7 weeks ago) <evalir>
* fe6c54e - fix(transient_storage): set previous value in journal (#585) (7 weeks ago) <rakita>
* bd84a07 - refactor: rewrite revm-test as a criterion bench (#579) (7 weeks ago) <DaniPopes>
* 5734f12 - fix: AccessList with two same addresses (#578) (8 weeks ago) <rakita>
* 06b1f6b - feat: EIP-1153 Transient storage opcodes (#546) (8 weeks ago) <Mark Tyneway>
* 4686cb3 - fix(revm): EIP-3155 tracer tx output without debug artefact (#552) (9 weeks ago) <Perama>
* 26126ad - fix(revm): extra return in EIP3155 inspector (#563) (9 weeks ago) <Perama>
* 3f6052c - fix(revm): include CREATE/CREATE2 in EIP3155 inspector (#562) (9 weeks ago) <Perama>
* 5ce9dc9 - chore: clippy and fmt (#568) (9 weeks ago) <rakita>
* 30bfa73 - fix(doc): Inline documentation of re-exports (#560) (9 weeks ago) <Yiannis Marangos>
* 10f81ba - optimize stack usage for recursive `call` and `create` programs (#522) (3 months ago) <Valentin Mihov>
* 323370a - fix comment (#529) (3 months ago) <Ethan-000>
* 51072e6 - consume all gas on invalid opcode (#500) (3 months ago) <teddav>
* 63f9460 - chore(deps): bump auto_impl from 1.0.1 to 1.1.0 (#478) (3 months ago) <dependabot[bot]>
* 3a77ee5 - docs: fix comment typo (#517) (3 months ago) <Sabnock>
* d343858 - fix: typo in eip-3155 output (#497) (4 months ago) <Perama>
* f8ff6b3 - feat: separate initial checks (#486) (5 months ago) <rakita>
* c3b0312 - docs: add some CacheDB docs (#484) (5 months ago) <Matthias Seitz>
* c81acc6 - feat: Create account checkpoint (#483) (5 months ago) <rakita>
* 6057cc2 - chore: refactor interpreter run and remove static flag (#481) (5 months ago) <rakita>
* d193418 - chore: Bundle inspector crate/call calls (#480) (5 months ago) <rakita>
* 75a6136 - feat: Introduce account status as bitflag inside JournalState (#477) (5 months ago) <rakita>


# v3.3.0
date: 03.05.2023

Consensus bug:
* cde2f2d - fix: revert of selfdestruct with same target address (#475) (2 hours ago) <Roman Krasiuk>

Other small changes:
* bd0fad8 - (HEAD -> reles, origin/main, origin/HEAD) chore(deps): bump tokio from 1.27.0 to 1.28.0 (#470) (52 minutes ago) <dependabot[bot]>
* ccefbca - chore(deps): bump ruint from 1.7.0 to 1.8.0 (#465) (52 minutes ago) <dependabot[bot]>
* 7c2e0f5 - chore(deps): bump anyhow from 1.0.70 to 1.0.71 (#471) (53 minutes ago) <dependabot[bot]>
* d7adfd5 - Fix typo in primitives/src/state.rs (#474) (53 minutes ago) <Udoagwa Franklin>
* d0cd897 - add example to revm crate (#468) (8 days ago) <Sambhav>
* 08091e1 - fix: compile errors for features (#467) (13 days ago) <rakita>

# v3.2.0
date: 19.04.2023

consensus bug:
* fix: touched account on creation (#463) (2 hours ago) <Roman Krasiuk>

# v3.1.1
date: 14.04.2023

bump revm dependency versions.

# v3.1.0
date: 04.04.2022

Main changes can be summarizes in:
* f91d5f9 - refactor: remove gas blocks (#391) (5 weeks ago) <Bjerg>
    * removal of gas block allowed us to have more compact analysis data. Gas block from beginning didn't have big impact on performance but introduced not intuitive gas calculations that was
    source of some bugs. 
* 08ce847 - feat(Shanghai): All EIPs: push0, warm coinbase, limit/measure initcode (#376) (7 weeks ago) <rakita>
    * revm is Shanghai ready
* afc3066 - fix(db): preserve existing account state (#414) (4 weeks ago) <Roman Krasiuk>
    * There wasone  bug inside CacheDB that was here for a long time, and would happen only if
    selfdestruct/create2 is called in multiple transaction on same account on same cache data.
* 92f08be - feat: json opcode traces EIP-3155 (#356) (7 weeks ago) <pistomat>


Changelogs:
* 9edb8f4 - (origin/main, origin/HEAD) Improve EthersDB::new (#440) (5 days ago) <lazymio>
* c2ee8ff - add feature for ignoring base fee check (#436) (6 days ago) <Dan Cline>
* 6b09caf - chore(deps): bump serde_json from 1.0.94 to 1.0.95 (#434) (6 days ago) <dependabot[bot]>
* 77f1735 - chore(deps): bump walkdir from 2.3.2 to 2.3.3 (#426) (8 days ago) <dependabot[bot]>
* ed981c3 - chore(deps): bump serde from 1.0.157 to 1.0.158 (#425) (8 days ago) <dependabot[bot]>
* 0eff6a7 - Fix panic! message (#431) (2 weeks ago) <David Kulman>
* 2d5b710 - Comment Fix (#430) (2 weeks ago) <David Kulman>
* d0038e3 - chore(deps): bump arbitrary from 1.2.3 to 1.3.0 (#428) (2 weeks ago) <dependabot[bot]>
* d935525 - chore(deps): bump secp256k1 from 0.26.0 to 0.27.0 (#429) (2 weeks ago) <dependabot[bot]>
* a85ff79 - Update README.md (#424) (2 weeks ago) <Waylon Jepsen>
* 9645015 - chore(deps): bump thiserror from 1.0.38 to 1.0.40 (#421) (2 weeks ago) <dependabot[bot]>
* aa6519f - chore(deps): bump enumn from 0.1.6 to 0.1.8 (#422) (2 weeks ago) <dependabot[bot]>
* d63146f - chore(deps): bump futures from 0.3.26 to 0.3.27 (#416) (2 weeks ago) <dependabot[bot]>
* 52fe7c4 - chore(deps): bump serde_json from 1.0.93 to 1.0.94 (#401) (2 weeks ago) <dependabot[bot]>
* b98d9c9 - chore(deps): bump serde from 1.0.152 to 1.0.157 (#423) (2 weeks ago) <dependabot[bot]>
* 3d8ca66 - feat: add Output::into_data (#420) (3 weeks ago) <Matthias Seitz>
* afc3066 - fix(db): preserve existing account state (#414) (4 weeks ago) <Roman Krasiuk>
* dd0e227 - feat: Add all internals results to Halt (#413) (4 weeks ago) <rakita>
* d8dc652 - fix(interpreter): halt on CreateInitcodeSizeLimit (#412) (4 weeks ago) <Roman Krasiuk>
* b1208fe - feat: add contract+target to selfdestruct hook (#410) (4 weeks ago) <Matthias Seitz>
* a193d79 - chore: enabled primtive default feature in precompile (#409) (4 weeks ago) <Matthias Seitz>
* f2656b7 - chore: add primitive SpecId to precompile SpecId conversion (#408) (4 weeks ago) <Matthias Seitz>
* 1720729 - chore: add display impl for Opcode (#406) (4 weeks ago) <Matthias Seitz>
* 33bf8a8 - feat: use singular bytes for the jumpmap (#402) (4 weeks ago) <Bjerg>
* 394e8e9 - feat: extend SuccessOrHalt (#405) (4 weeks ago) <Matthias Seitz>
* cff1070 - Update readmdoc of `perf_analyse_created_bytecodes` (#404) (4 weeks ago) <rakita>
* fbc62a3 - chore: fix typo StorageChange (#403) (4 weeks ago) <Matthias Seitz>
* 7bb73da - feat: Add check for chainID (#393) (4 weeks ago) <chirag-bgh>
* 3a17ca8 - feat: add b256<->u256 from impls (#398) (4 weeks ago) <Matthias Seitz>
* 3789509 - feat: add API to retrieve unpadded bytecode (#397) (5 weeks ago) <Wodann>
* 5ab154a - chore(deps): bump tokio from 1.25.0 to 1.26.0 (#395) (5 weeks ago) <dependabot[bot]>
* f91d5f9 - refactor: remove gas blocks (#391) (5 weeks ago) <Bjerg>
* 8dc024a - Add copyright start year (#387) (5 weeks ago) <Marius Kjærstad>
* 4d2f074 - feat: add EVM::with_env (#385) (6 weeks ago) <Matthias Seitz>
* 5efd9d1 - impl NonceTooHigh/ NonceTooLow checks (#383) (6 weeks ago) <gd>
* 8e6f4f2 - chore: fix compilation if serde not enabled (#381) (7 weeks ago) <rakita>
* 92f08be - feat: json opcode traces EIP-3155 (#356) (7 weeks ago) <pistomat>
* ec582a8 - chore(deps): bump once_cell from 1.17.0 to 1.17.1 (#378) (7 weeks ago) <dependabot[bot]>
* 188dacf - improvement: derive Debug for DatabaseComponentError (#377) (7 weeks ago) <Wodann>
* 0401cfd - Add B160/B256 From primitive_types traits (#380) (7 weeks ago) <Francesco Cinà>
* a8ae3f4 - fix: using pop_top instead of pop in eval_exp (#379) (7 weeks ago) <flyq>
* 08ce847 - feat(Shanghai): All EIPs: push0, warm coinbase, limit/measure initcode (#376) (7 weeks ago) <rakita>
* 6710511 - add no_std to primitives (#366) (7 weeks ago) <rakita>
* d5ebdb0 - chore(deps): bump tokio from 1.24.2 to 1.25.0 (#352) (7 weeks ago) <dependabot[bot]>
* ebaccca - chore(deps): bump futures from 0.3.25 to 0.3.26 (#353) (7 weeks ago) <dependabot[bot]>
* 5788340 - chore(deps): bump bytes from 1.3.0 to 1.4.0 (#355) (7 weeks ago) <dependabot[bot]>
* d3fba88 - chore(deps): bump serde_json from 1.0.92 to 1.0.93 (#365) (7 weeks ago) <dependabot[bot]>
* e22c3f3 - fix: call create_end for all code paths (#362) (7 weeks ago) <Wodann>
* b4c62e9 - chore: rename Then to Than (#368) (7 weeks ago) <Matthias Seitz>
* 1c3e9e3 - improvement: use alloc & core for Arc impl (#367) (8 weeks ago) <Wodann>
* 3158ce9 - feat: implement Debug for DatabaseComponentError if supported (#363) (8 weeks ago) <Wodann>
* d9727c2 - improvement: add error details to InvalidTransaction::LackOfFundForGasLimit (#364) (8 weeks ago) <Wodann>
* 6b170b4 - Use gas price in place of effective gas price for initial balance check (#359) (8 weeks ago) <gd>
* 5d6ecd0 - improvement: implement BlockHash for Arc<BlockHashRef> (#361) (8 weeks ago) <Wodann>
* ae9baba - improvement: implement State for Arc<StateRef> (#360) (8 weeks ago) <Wodann>
* 2e4e800 - chore(deps): bump serde_json from 1.0.91 to 1.0.92 (#357) (8 weeks ago) <dependabot[bot]>
* 1fca102 - chore(deps): bump proptest from 1.0.0 to 1.1.0 (#358) (8 weeks ago) <dependabot[bot]>
* 9b663bb - feat: Different OutOfGas Error types (#354) (9 weeks ago) <Chirag Baghasingh>
* 10187ed - data change (9 weeks ago) <rakita>

# v3.0.0
date 29.01.2022

This is big release that has core changes that breaks compatibility. In summary:
*  Project is refactored into `revm-primitives`,`revm-precompile`,`revm-interpreter` and `revm` to have more flexibility and separation of concerns. And include paths in revm reflect that. So try to find include as `revm::primitives` or `revm::interpreter`
* Parity `primitive-types` was replaced with `ruint` for big numbers and subset of macros are used for native `B160`/`B256` types. 
* Interpreter instructions are unified and now all of them have same signature.
* web3 db was replaces with ethers alternative.
* revmjs lib was removed from crates.
* `revm_precompiles` was renamed to `revm-precompile.`

* Return types are made to have more insight of what have happened inside revm.
* Snailtracer benchmark got around 20% faster.

Github Changelog:
* dc9818f - (HEAD -> o/bump, origin/bump_v20) Bump v20 (13 hours ago) <rakita>
* 75ef0f1 - (origin/main, origin/HEAD) feat: Staticcall internal return (#349) (13 hours ago) <rakita>
* 0194b37 - (t) fix bug introduced in last commit (13 hours ago) <rakita>
* 7b00f32 - Cleanup imports (#348) (14 hours ago) <rakita>
* c14d7ea - fix: enable the examples to run with the current revm (#347) (16 hours ago) <flyq>
* 329fd94 - Wrap all calls to interpreter.gas.erase_cost with checks if USE_GAS is enabled (#346) (2 days ago) <christn>
* 72355f4 - improvement: add logs & return value to revert (#343) (3 days ago) <Wodann>
* 142a1c9 - expose hashbrown::HashMap in primitives (#345) (3 days ago) <Andy Thomson>
* ba393d7 - fix: disable balance check (#342) (4 days ago) <Wodann>
* 876fad1 - refactor: simplify DatabaseComponentError (#339) (6 days ago) <Wodann>
* 81534ad - chore: includes to libs (#338) (7 days ago) <rakita>
* e2f4d32 - Creating revm-primitives, revm better errors and db components  (#334) (10 days ago) <rakita>
* de83db6 - fix: feature flags (#330) (2 weeks ago) <Wodann>
* b60269c - `revm`: mark `with-serde` feature as deprecated (#328) (2 weeks ago) <Enrique Ortiz>
* 63bf475 - make load_account pub (#325) (3 weeks ago) <rakita>
* 0ef0197 - Cleanup, move hot fields toggether in Interpreter (#321) (3 weeks ago) <rakita>
* 81942d6 - enable proptest with arbitrary feature (#323) (3 weeks ago) <joshieDo>
* 2be3798 - feat: revm-interpreter created (#320) (3 weeks ago) <rakita>
* 7e98fef - fix: feature flag compiler errors (#256) (5 weeks ago) <Wodann>
* 488ef8a - Add example for fork + ref_transact impl (#296) (6 weeks ago) <0xDmtri>
* 56e6c22 - feat: allow disabling of balance checks (#297) (6 weeks ago) <Wodann>
* 8661467 - feat: Export CustomPrinter insector from revm (#300) (6 weeks ago) <rakita>
* 222b8e9 - feature: substitute web3db to ethersdb (#293) (6 weeks ago) <0xDmtri>
* fd01083 - feature(revm): Return `bytes` in Create calls (#289) (7 weeks ago) <Nicolas Gotchac>
* 2fb0933 - docs: Correct typo (#282) (7 weeks ago) <Przemyslaw Rzad>
* 90fe01e - feat(interpreter): Unify instruction fn signature (#283) (7 weeks ago) <rakita>
* 54e0333 - bug: Integer overflow while calculating the remaining gas in GasInspector (#287) (8 weeks ago) <rakita>
* acdbaac - native bits (#278) (8 weeks ago) <rakita>
* 69e302b - feat(revm): Add prevrandao field to EnvBlock (#271) (2 months ago) <rakita>
* d1703cd - Export StorageSlot (#265) (3 months ago) <Francesco Cinà>
* 560bb03 - Fix: typos (#263) (3 months ago) <HAPPY>
* 369244e - feat(refactor): make keccak in one place. (#247) (3 months ago) <rakita>
* c96c878 - feat: Migrate `primitive_types::U256` to `ruint::Uint<256, 4>` (#239) (3 months ago) <Alexey Shekhirin>


# v2.3.1
date: 22.11.2022

Bump dependency versions.


# v2.3.0
date: 16.11.2022
Very small release. Exposes one field and added prevrandao to remove footgun of forgeting to set difficulty.

* 927d16c - disable gas refunds with env flag (#267) (14 minutes ago) <gd>
* 47a8310 - Add prevrandao field to EnvBlock (3 minutes ago) <rakita>
* 2c45b04 - Export StorageSlot (#265) (23 minutes ago) <Francesco Cinà>

# v2.2.0
date: 12.11.2022

Small release that contains consensus bug fix. Additionally added few small feature flags needed for hardhat, opcode utility function and removal of web3db block number check. 

* dc3414a - Added OEF spec for tests. Skip HighGasPrice (4 minutes ago) <rakita>
* f462f9d - Bugfix: if returndatacopy is len 0 return after initial cost (#259) (4 minutes ago) <gd>
* ea2f2a2 - fix web3db sanity check (#245) (12 days ago) <Wulder>
* 9f8cdbd - feat: allow block gas limit to be toggled off (#238) (3 weeks ago) <Wodann>
* efd9afc - feat: allow eip3607 to be toggled off (#237) (3 weeks ago) <Wodann>
* 88c72a7 - fix: return out of gas code for precompiled contracts (#234) (3 weeks ago) <Wodann>
* 30462a3 - Fix: typos (#232) (3 weeks ago) <omahs>
* 9f513c1 - Borrow self and add derive traits for OpCode (#231) (4 weeks ago) <Franfran>

# v2.1.0
date: 25.09.2022

GasInspector added by Alexey Shekhirin and some helper functions.
Changes:

* ca14d61 - gas inspector (#222) (7 days ago) <Alexey Shekhirin>
* 1e25c99 - chore: expose original value on storageslot (#216) (13 days ago) <Matthias Seitz>
* aa39d64 - feat: add Memory::shrink_to_fit (#215) (13 days ago) <Matthias Seitz

# v2.0.0
date: 10.09.2022

Release with `Database` interface changed, execution result, consensus bug fixes and support for all past forks. Additional optimizations on evm initialization.

Main changes:
* Add support for old forks. (#191) (9 days ago)
* revm/evm: Return `ExecutionResult`, which includes `gas_refunded` (#169) (4 weeks ago) <Nicolas Gotchac>
* JournaledState (#175)
    * Optimize handling of precompiles. Initialization and account loading.
    * Fixes SELFDESTRUCT bug.
* Optimize calldataload. Some cleanup (#168)
* Handle HighNonce tests (#176)
* feat: expose hash on `BytecodeLocked` (#189) (12 days ago) <Bjerg>
* revm: Update account storage methods in CacheDB (#171) (4 weeks ago) <Nicolas Gotchac>
* reexport revm_precompiles as precompiles (#197) (6 days ago) <Matthias Seitz>
* chore(ci): use ethtests profile for CI tests (#188) (2 weeks ago) <Alexey Shekhirin>
* Bump dependencies version
* current_opcode fn and rename program_counter to instruction_pointer (#211)
* Cfg choose create analysis, option on bytecode size limit (#210)
* Cleanup remove U256 and use u64 for gas calculation (#213)

Consensus bugs:
* SELFDESTRUCT was not handled correctly. It would remove account/storage but it should just mark it for removal. This bug was here from earlier version of revm. (#175)
* fix: set gas_block to empty bytecode (#172). Introduced in v1.8.0 with bytecode format.

# v1.9.0
date: 09.08.2022

Small release. Optimizations

* Cache bytecode hash
* Move override_spec config from Inspector to cfg

# v1.8.0
date: 01.08.2022

Medium release, good performance boost. Database trait has changed to support Bytecode.

* Introduce Bytecode format (#156)
* Update readme files.
* Merge eth/tests supported.

# v1.7.0
date: 11.06.2022

small release:
* Make CacheDB field pub and add few utility functions
* Rename Byzantine to Byzantium

# v1.6.0
date: 02.06.2022

Most changes are relayed to CacheDB and how it saved accounts.

* Introduce account `Touched/Cleared/None` state in CacheDB
* Add missing inspectors `call_end` calls
* bump dependencies and few standard derives.

# v1.5.0
date: 09.06.2022

Consensus error related to gas block optimization and `sstore` min stipend. Solution is to make `sstore` instruction as `gas_block_end` as to not spend future instruction gas when checking min stipend condition introduced in EIP-2200.

* Consensus error with gas block for SSTORE stipend check (#124)
* enable EIP2200 in Istanbul (#125)

# v1.4.1
date: 06.06.2022

Small release:
* chore: export evm_inner (#122)

# v1.4.0
date: 03.06.2022

Small release:
* fix: BLOCKHASH should return 0 if number not in last 256 blocks (#112)
* feat: add getters for cachedb (#119)
* bump some lib versions.

# v1.3.1
date: 11.4.2022

Small fixes release.
* Empty keccak constant and remove access_list.clone (#111)
* chore: typo fixes
* fix is_static for Inspector initialize_interp

# v1.3.0
date: 30.4.2022

There are a lot of big changes that are included in this release as revm was integrated inside foundry.

* A lot of changed on Inspector, added new calls and flushed out how it should be called. Big effort mostly driven by Oliver Nordbjerg
* Big internal refactor and renaming: Machine->Inspector, call/create info are now in structs.
* feat: add serde support to model types. Thank you Matthias Seitz
* Added rust feature that sets memory limit on interpreter that is configurable with env.cfg. by Oliver Nordbjerg.
* Library bumped to higher version.

# v1.2.0
date 20.1.2022

Changes:
* Bump revm_precompile and added new feature for k256 lib.

# v1.1.0
date: 14.1.2022

There is bug introduced in last release with gas blcok optimization, it will crash revm if anywhere in contract is unknown OpCode. And now returning log after execution (ups) included them in eth/tests verification.

Changes:
* Bug fix for unknown OpCode
* Omit edgecase high nonce test. tracer gas fix 
* Some internal cleanup

# v1.0.0
date: 18.12.2021

It feel's like that the lib is in the state that is okay to promote it to the v1 version. Other that that, a lot of optimizations are done and the inspector trait was rewritten.

Changes: 
*  web3 db
*  precalculated gas blocks. Optimization
*  PC opcode as pointer. Optimization
*  U256 div_rem optimization
*  Inspector refactored and it is now closer to Host interface.

Optimization thread: https://github.com/bluealloy/revm/issues/7


# v0.5.0
date: 17.11.2021

A lot of optimization on machine(Interpreter) part, it is now at least 3x faster. On interface side, Error enum was renamed to Return and it is simplified. Additionally if needed gas measuring can be removed with rust feature.

Changes: 
* push instruction optimized.
* mload/mstore and memory optimized
* Gas calculation optimized
* optimize i256
* switch stacks from H256 with U256
* Error's refactor to Return
* clippy/warnings/fmt cleanup
* Bump auto_impl to v0.5
* opcode renaming
* Gas measurment can be removed with rust features.

# v0.4.1
date: 02.11.2021

Change in interface and how you can call evm. There is now multiple Database traits for use and inspector is taken on transact call as reference.

* 20ac70b - Database traits made useful.
* 46b5bcd - EVM Interface changed. Inspector called separately.


# v0.3.1
date: 27.10.2021

remove some warnings for unused imports and done cargo fmt.
# v0.3.0
date: 27.10.2021

Interface revamped and now looks a lot better.

Log:
* 1b1ebd8 - [revm] Interface. Inspector added, Env cleanup. revm-test passes (9 hours ago) <rakita>
* 351d4e0 - BIG interface change (11 hours ago) <rakita>
* a723827 - no_sdt to no_std (2 days ago) <rakita>
* a449bed - [precompiles] spelling, small cleanup (2 days ago) <rakita>


# v0.2.2

Same as v0.2.1 but added readme.
# v0.2.1
date: 25.10.2021

Big refactor, cleanup changes, and updating tests. EIP-3607 added.

Log:
* a6e01de - BIG reorg. workspace added. revm-precompile lib (20 minutes ago) <rakita>
* e50f6d3 - Move merkle trie from revm to eth/tests crate (4 hours ago) <rakita>
* 633ffd4 - Bump tests to v10.1 (28 hours ago) <rakita>
* 14b3de1 - Payment overflow check (30 hours ago) <rakita>
* 6e964ba - EIP-3607: Reject transactions from senders with deployed code (30 hours ago) <rakita>


# v0.2.0
date: 23.10.2021:

Published v0.2.0, first initial version of code. London supported and all eth state test are 100% passing or Istanbul/Berlin/London.


### 17.10.2021:
-For past few weeks working on this structure and project in general become really good and I like it. For me it surved as good distraction for past few weeks and i think i am going to get drained if i continue working on it, so i am taking break and i intend to come back after few months and finish it.
- For status:
    * machine/spec/opcodes/precompiles(without modexp) feels good and I probably dont need to touch them.
    * inspector: is what i wanted, full control on insides of EVM so that we can control it and modify it. will probably needs to add some small tweaks to interface but nothing major.
    * subroutines: Feels okay but it needs more scrutiny just to be sure that all corner cases are covered.
    * Test that are failing (~20) are mostly related to EIP-158: State clearing. For EIP-158 I will time to do it properly.
    * There is probably benefit of replaing HashMap hasher with something simpler, but this is research for another time.
## Project structure:<|MERGE_RESOLUTION|>--- conflicted
+++ resolved
@@ -5,1121 +5,3 @@
 and this project adheres to [Semantic Versioning](https://semver.org/spec/v2.0.0.html).
 
 ## [Unreleased]
-
-<<<<<<< HEAD
-=======
-## [20.0.0](https://github.com/bluealloy/revm/compare/revm-v20.0.0-alpha.7...revm-v20.0.0) - 2025-03-24
-
-### Other
-
-- updated the following local packages: revm-database, revm-precompile
-
-## [20.0.0-alpha.7](https://github.com/bluealloy/revm/compare/revm-v20.0.0-alpha.6...revm-v20.0.0-alpha.7) - 2025-03-21
-
-### Other
-
-- updated the following local packages: revm-primitives, revm-context-interface, revm-context, revm-database, revm-interpreter, revm-precompile, revm-handler, revm-inspector
-
-## [20.0.0-alpha.6](https://github.com/bluealloy/revm/compare/revm-v20.0.0-alpha.5...revm-v20.0.0-alpha.6) - 2025-03-16
-
-### Other
-
-- updated the following local packages: revm-primitives, revm-bytecode, revm-context-interface, revm-context, revm-precompile, revm-handler, revm-inspector
-
-## [20.0.0-alpha.5](https://github.com/bluealloy/revm/compare/revm-v20.0.0-alpha.4...revm-v20.0.0-alpha.5) - 2025-03-12
-
-### Other
-
-- updated the following local packages: revm-context-interface, revm-context, revm-interpreter, revm-handler, revm-inspector
-
-## [20.0.0-alpha.4](https://github.com/bluealloy/revm/compare/revm-v20.0.0-alpha.3...revm-v20.0.0-alpha.4) - 2025-03-11
-
-### Fixed
-
-- correct propagate features ([#2177](https://github.com/bluealloy/revm/pull/2177))
-
-## [20.0.0-alpha.3](https://github.com/bluealloy/revm/compare/revm-v20.0.0-alpha.2...revm-v20.0.0-alpha.3) - 2025-03-10
-
-### Fixed
-
-- *(precompiles)* add portable flag for bls ([#2174](https://github.com/bluealloy/revm/pull/2174))
-
-## [20.0.0-alpha.2](https://github.com/bluealloy/revm/compare/revm-v20.0.0-alpha.1...revm-v20.0.0-alpha.2) - 2025-03-10
-
-### Added
-
-- remove specification crate ([#2165](https://github.com/bluealloy/revm/pull/2165))
-
-### Other
-
-- JournalTr, JournalOutput, op only using revm crate ([#2155](https://github.com/bluealloy/revm/pull/2155))
-- examples to use main revm crate ([#2152](https://github.com/bluealloy/revm/pull/2152))
-- move mainnet builder to handler crate ([#2138](https://github.com/bluealloy/revm/pull/2138))
-- remove `optional_gas_refund` as unused ([#2132](https://github.com/bluealloy/revm/pull/2132))
-- export eip2930 eip7702 types from one place ([#2097](https://github.com/bluealloy/revm/pull/2097))
-- move all dependencies to workspace ([#2092](https://github.com/bluealloy/revm/pull/2092))
-- re-export all crates from `revm` ([#2088](https://github.com/bluealloy/revm/pull/2088))
-
-## [20.0.0-alpha.1](https://github.com/bluealloy/revm/compare/revm-v19.5.0...revm-v20.0.0-alpha.1) - 2025-02-16
-
-### Added
-
-- Split Inspector trait from EthHandler into standalone crate (#2075)
-- integrate alloy-eips (#2078)
-- Evm structure (Cached Instructions and Precompiles) (#2049)
-- Context execution (#2013)
-- EthHandler trait (#2001)
-- *(EIP-7623)* adjuct floor gas check order (main) (#1991)
-- *(EIP-7623)* Increase calldata cost. backport from rel/v51 (#1965)
-- simplify Transaction trait (#1959)
-- expose precompile address in Journal, DB::Error: StdError (#1956)
-- integrate codspeed (#1935)
-- Make Ctx journal generic (#1933)
-- Restucturing Part7 Handler and Context rework (#1865)
-- restructuring Part6 transaction crate (#1814)
-- push NonceChange to Journal in deduct_caller (#1804)
-- Merge validation/analyzis with Bytecode (#1793)
-- Restructuring Part3 inspector crate (#1788)
-- restructure Part2 database crate (#1784)
-- project restructuring Part1 (#1776)
-- to_plain_state (#1778)
-- *(example)* deploy bytecode from scratch (#1767)
-- introducing EvmWiring, a chain-specific configuration (#1672)
-
-### Fixed
-
-- make macro crate-agnostic (#1802)
-
-### Other
-
-- backport op l1 fetch perf (#2076)
-- API cleanup (#2067)
-- Add helpers with_inspector with_precompile (#2063)
-- Bump licence year to 2025 (#2058)
-- bump alloy versions to match latest (#2007)
-- align crates versions (#1983)
-- Make inspector use generics, rm associated types (#1934)
-- fix comments and docs into more sensible (#1920)
-- EVM transact, make output generic for POSTEXEC (#1931)
-- Move CfgEnv from context-interface to context crate (#1910)
-- bumps select alloy crates to 0.6 (#1854)
-- some no_std cleanup (#1834)
-- bump alloy to 0.4.2 (#1817)
-- *(primitives)* replace HashMap re-exports with alloy_primitives::map (#1805)
-- *(deps)* bump anyhow from 1.0.88 to 1.0.89 (#1772)
-- simplify SuccessOrHalt trait bound (#1768)
-
-
-## [19.5.0](https://github.com/bluealloy/revm/compare/revm-v19.4.0...revm-v19.5.0) - 2025-02-11
-
-### Fixed
-
-- *(op-isthmus)* missing granite precompiles and disable eof (#2065)
-- *(op)* add operator fee scalar scaling factor on refund (#2050)
-- fix ethersdb.rs forking ([#2047](https://github.com/bluealloy/revm/pull/2047))
-
-## [19.4.0](https://github.com/bluealloy/revm/compare/revm-v19.3.0...revm-v19.4.0) - 2025-01-28
-
-### Added
-
-- Include EIP7702 address for extcodecopy ([#2016](https://github.com/bluealloy/revm/pull/2016))
-- add precompiles for BLS12-381 to isthmus ([#2000](https://github.com/bluealloy/revm/pull/2000))
-
-### Fixed
-
-- *(op)* isthmus compilation ([#2022](https://github.com/bluealloy/revm/pull/2022))
-
-## [19.3.0](https://github.com/bluealloy/revm/compare/revm-v19.2.0...revm-v19.3.0) - 2025-01-13
-
-### Added
-
-- *(EIP-7623)* adjuct floor gas check order ([#1990](https://github.com/bluealloy/revm/pull/1990))
-
-## [19.2.0](https://github.com/bluealloy/revm/compare/revm-v19.1.0...revm-v19.2.0) - 2025-01-06
-
-### Fixed
-
-- *(op)* move l1block loading to verification ([#1970](https://github.com/bluealloy/revm/pull/1970))
-
-## [19.1.0](https://github.com/bluealloy/revm/compare/revm-v19.0.0...revm-v19.1.0) - 2025-01-06
-
-### Added
-
-- handle isthmus operator fee ([#1960](https://github.com/bluealloy/revm/pull/1960))
-
-### Other
-
-- optimize tx l1 fetches ([#1967](https://github.com/bluealloy/revm/pull/1967))
-
-## [19.0.0](https://github.com/bluealloy/revm/compare/revm-v18.0.0...revm-v19.0.0) - 2024-12-26
-
-### Added
-
-- apply latest EIP-7702 changes ([#1850](https://github.com/bluealloy/revm/pull/1850))
-- *(Prague)* EIP-7623 Increase Calldata Cost ([#1744](https://github.com/bluealloy/revm/pull/1744))
-
-### Other
-
-- eip7702 chainid u256 change ([#1950](https://github.com/bluealloy/revm/pull/1950))
-- refactor L1BlockInfo::tx_estimated_size_fjord ([#1862](https://github.com/bluealloy/revm/pull/1862))
-- [v50] perf: remove unneeded clones ([#1863](https://github.com/bluealloy/revm/pull/1863))
-- Add static Optimism precompiles for Fjord & Granite ([#1864](https://github.com/bluealloy/revm/pull/1864))
-
->>>>>>> 398ef740
-## [18.0.0](https://github.com/bluealloy/revm/compare/revm-v17.1.0...revm-v18.0.0) - 2024-11-06
-
-### Added
-
-- to_plain_state ([#1778](https://github.com/bluealloy/revm/pull/1778)) ([#1841](https://github.com/bluealloy/revm/pull/1841))
-
-### Other
-
-- bump alloy-eip7702 and remove `Parity` re-export ([#1842](https://github.com/bluealloy/revm/pull/1842))
-- Osaka Activation (release_49 branch) ([#1835](https://github.com/bluealloy/revm/pull/1835))
-
-## [17.1.0](https://github.com/bluealloy/revm/compare/revm-v17.0.0...revm-v17.1.0) - 2024-10-23
-
-### Other
-
-- chore: bump alloydb deps ([#1832](https://github.com/bluealloy/revm/pull/1832))
-
-## [17.0.0](https://github.com/bluealloy/revm/compare/revm-v16.0.0...revm-v17.0.0) - 2024-10-23
-
-### Other
-
-- bump alloy-eip7702 ([#1829](https://github.com/bluealloy/revm/pull/1829))
-
-## [16.0.0](https://github.com/bluealloy/revm/compare/revm-v15.0.0...revm-v16.0.0) - 2024-10-17
-
-### Other
-
-- update Cargo.toml dependencies
-
-## [15.0.0](https://github.com/bluealloy/revm/compare/revm-v14.0.3...revm-v15.0.0) - 2024-10-17
-
-### Added
-
-- Rename PRAGUE_EOF to OSAKA ([#1822](https://github.com/bluealloy/revm/pull/1822))
-- *(EIP-7702)* devnet-4 changes ([#1821](https://github.com/bluealloy/revm/pull/1821))
-
-## [14.0.3](https://github.com/bluealloy/revm/compare/revm-v14.0.2...revm-v14.0.3) - 2024-09-26
-
-### Other
-
-- update Cargo.lock dependencies
-
-## [14.0.2](https://github.com/bluealloy/revm/compare/revm-v14.0.1...revm-v14.0.2) - 2024-09-18
-
-### Fixed
-
-- *(inspector)* always call selfdestruct if entry is made ([#1746](https://github.com/bluealloy/revm/pull/1746))
-
-### Other
-
-- *(deps)* bump alloy-sol-types from 0.8.0 to 0.8.2 ([#1762](https://github.com/bluealloy/revm/pull/1762))
-- *(deps)* bump anyhow from 1.0.86 to 1.0.87 ([#1760](https://github.com/bluealloy/revm/pull/1760))
-- make clippy happy ([#1755](https://github.com/bluealloy/revm/pull/1755))
-- Test l1 gas used fjord ([#1749](https://github.com/bluealloy/revm/pull/1749))
-- Add test for `revm::optimism::L1BlockInfo::calculate_tx_l1_cost_fjord` ([#1743](https://github.com/bluealloy/revm/pull/1743))
-- *(deps)* bump tokio from 1.39.2 to 1.40.0 ([#1739](https://github.com/bluealloy/revm/pull/1739))
-
-## [14.0.1](https://github.com/bluealloy/revm/compare/revm-v14.0.0...revm-v14.0.1) - 2024-08-30
-
-### Other
-- Bump new logo ([#1735](https://github.com/bluealloy/revm/pull/1735))
-
-## [14.0.0](https://github.com/bluealloy/revm/compare/revm-v13.0.0...revm-v14.0.0) - 2024-08-29
-
-### Added
-- *(eip7702)* Impl newest version of EIP  ([#1695](https://github.com/bluealloy/revm/pull/1695))
-
-### Other
-- *(deps)* bump alloy and primitives ([#1725](https://github.com/bluealloy/revm/pull/1725))
-- cast block number to u64 and not usize ([#1727](https://github.com/bluealloy/revm/pull/1727))
-- clean up some journalstate docs ([#1712](https://github.com/bluealloy/revm/pull/1712))
-- update some docs related to state ([#1711](https://github.com/bluealloy/revm/pull/1711))
-
-## [12.2.0](https://github.com/bluealloy/revm/compare/revm-v12.1.0...revm-v12.2.0) - 2024-08-08
-
-### Added
-- check for typos in CI ([#1686](https://github.com/bluealloy/revm/pull/1686))
-- *(EOF)* EOF Validation add code type and sub container tracker ([#1648](https://github.com/bluealloy/revm/pull/1648))
-
-### Other
-- Add OP-Granite hardfork, limiting bn256Pairing input size ([#1685](https://github.com/bluealloy/revm/pull/1685))
-- *(deps)* bump rstest from 0.21.0 to 0.22.0 ([#1681](https://github.com/bluealloy/revm/pull/1681))
-- *(deps)* bump tokio from 1.38.1 to 1.39.2 ([#1668](https://github.com/bluealloy/revm/pull/1668))
-- *(clippy)* 1.80 rust clippy list paragraph ident ([#1661](https://github.com/bluealloy/revm/pull/1661))
-- avoid cloning original_bytes ([#1646](https://github.com/bluealloy/revm/pull/1646))
-- use `is_zero` for `U256` and `B256` ([#1638](https://github.com/bluealloy/revm/pull/1638))
-- fix some typos & remove useless Arc::clone ([#1621](https://github.com/bluealloy/revm/pull/1621))
-- *(eof)* simplify magic checks ([#1633](https://github.com/bluealloy/revm/pull/1633))
-
-## [12.0.0](https://github.com/bluealloy/revm/compare/revm-v11.0.0...revm-v12.0.0) - 2024-07-16
-
-### Added
-- pass interpreter into Inspector::log ([#1610](https://github.com/bluealloy/revm/pull/1610))
-- *(EOF)* Bytecode::new_raw supports EOF, new_raw_checked added ([#1607](https://github.com/bluealloy/revm/pull/1607))
-- use `kzg-rs` for kzg point evaluation ([#1558](https://github.com/bluealloy/revm/pull/1558))
-
-### Fixed
-- *(eip7702)* Add tests and fix some bugs ([#1605](https://github.com/bluealloy/revm/pull/1605))
-- correctly calculate eofcreate address ([#1619](https://github.com/bluealloy/revm/pull/1619))
-- allow non-static lifetime in HandleRegisterBox ([#1608](https://github.com/bluealloy/revm/pull/1608))
-- *(EOF)* Use cfg code size limit for eofcreate ([#1606](https://github.com/bluealloy/revm/pull/1606))
-
-### Other
-- bump alloy deps ([#1623](https://github.com/bluealloy/revm/pull/1623))
-- *(deps)* bump alloy-sol-types from 0.7.6 to 0.7.7 ([#1614](https://github.com/bluealloy/revm/pull/1614))
-- group optimism invalid txn errors ([#1604](https://github.com/bluealloy/revm/pull/1604))
-- load_account -> warm_preloaded_addresses ([#1584](https://github.com/bluealloy/revm/pull/1584))
-- Refactor code, and check if precompile for create collision ([#1600](https://github.com/bluealloy/revm/pull/1600))
-- *(revm)* defer bytecode load ([#1588](https://github.com/bluealloy/revm/pull/1588))
-- Rename gas_price to gas_limit for precompile args ([#1593](https://github.com/bluealloy/revm/pull/1593))
-
-## [11.0.0](https://github.com/bluealloy/revm/compare/revm-v10.0.0...revm-v11.0.0) - 2024-07-08
-
-### Added
-- add bytecode_address from CallInputs to Contract during construction. ([#1568](https://github.com/bluealloy/revm/pull/1568))
-- *(Prague)* Add EIP-7702 ([#1565](https://github.com/bluealloy/revm/pull/1565))
-- *(EOF)* disallow ExtDelegateCall to legacy bytecode ([#1572](https://github.com/bluealloy/revm/pull/1572))
-- *(EOF)* Add target address expansion checks ([#1570](https://github.com/bluealloy/revm/pull/1570))
-
-### Other
-- bump precompile to v9.0.0 ([#1590](https://github.com/bluealloy/revm/pull/1590))
-- *(README)* add rbuilder to used-by ([#1585](https://github.com/bluealloy/revm/pull/1585))
-- Use HandleOrRuntime to allow alloydb/ethersdb to hold a custom runtime ([#1576](https://github.com/bluealloy/revm/pull/1576))
-- store tokio::runtime::Handle in ethers/alloyDB ([#1557](https://github.com/bluealloy/revm/pull/1557))
-- use const blocks ([#1522](https://github.com/bluealloy/revm/pull/1522))
-- fix compile for alloydb ([#1559](https://github.com/bluealloy/revm/pull/1559))
-- replace AccessList with alloy version ([#1552](https://github.com/bluealloy/revm/pull/1552))
-- replace U256 with u64 in BLOCKHASH ([#1505](https://github.com/bluealloy/revm/pull/1505))
-
-## [10.0.0](https://github.com/bluealloy/revm/compare/revm-v9.0.0...revm-v10.0.0) - 2024-06-20
-
-### Added
-- *(revm)* derive serde for `BundleState` ([#1539](https://github.com/bluealloy/revm/pull/1539))
-- bump alloy, re-enable alloydb ([#1533](https://github.com/bluealloy/revm/pull/1533))
-- mutable access for all fields in BundleBuilder ([#1524](https://github.com/bluealloy/revm/pull/1524))
-- *(EOF)* Put EOF bytecode behind an Arc ([#1517](https://github.com/bluealloy/revm/pull/1517))
-- *(EOF)* EXTCODECOPY,EXTCODESIZE,EXTCODEHASH eof support ([#1504](https://github.com/bluealloy/revm/pull/1504))
-- add helpers for working with instruction tables ([#1493](https://github.com/bluealloy/revm/pull/1493))
-- *(precompiles)* fatal error for precompiles ([#1499](https://github.com/bluealloy/revm/pull/1499))
-- Persist reverted account and storage slot lookups in `JournaledState` ([#1437](https://github.com/bluealloy/revm/pull/1437))
-- *(EOF)* EIP-7698 eof creation transaction ([#1467](https://github.com/bluealloy/revm/pull/1467))
-- *(EOF)* Add EOF to inspector handle register ([#1469](https://github.com/bluealloy/revm/pull/1469))
-- *(optimism)* Implement new L1 cost function for Fjord ([#1420](https://github.com/bluealloy/revm/pull/1420))
-- *(optimism)* Add secp256r1 precompile for Fjord ([#1436](https://github.com/bluealloy/revm/pull/1436))
-- *(revm)* revert EIP-2935 BLOCKHASH opcode changes ([#1450](https://github.com/bluealloy/revm/pull/1450))
-- load account should return db error ([#1447](https://github.com/bluealloy/revm/pull/1447))
-- *(EOF)* remove TXCREATE ([#1415](https://github.com/bluealloy/revm/pull/1415))
-
-### Fixed
-- *(eof)* fixture 2 tests ([#1550](https://github.com/bluealloy/revm/pull/1550))
-- *(eof)* output gas for eofcreate ([#1540](https://github.com/bluealloy/revm/pull/1540))
-- *(revm)* remove storage reset that clears is_cold flag ([#1518](https://github.com/bluealloy/revm/pull/1518))
-- *(op)* Remove `U256::from(<float>)` ([#1498](https://github.com/bluealloy/revm/pull/1498))
-- *(EOF)* panic on empty input range, and continue exec after eofcreate ([#1477](https://github.com/bluealloy/revm/pull/1477))
-- *(Interpreter)* wrong block number used ([#1458](https://github.com/bluealloy/revm/pull/1458))
-- blockchash for devnet-0  ([#1427](https://github.com/bluealloy/revm/pull/1427))
-
-### Other
-- Add CI build target for no-std + optimism, use matrix builds ([#1551](https://github.com/bluealloy/revm/pull/1551))
-- replace TransactTo with TxKind ([#1542](https://github.com/bluealloy/revm/pull/1542))
-- avoid cloning precompiles ([#1486](https://github.com/bluealloy/revm/pull/1486))
-- add setters to `BundleBuilder` with `&mut self` ([#1527](https://github.com/bluealloy/revm/pull/1527))
-- pluralize EOFCreateInput ([#1523](https://github.com/bluealloy/revm/pull/1523))
-- added simular to used-by ([#1521](https://github.com/bluealloy/revm/pull/1521))
-- Removed .clone() in ExecutionHandler::call, and reusing output buffer in Interpreter ([#1512](https://github.com/bluealloy/revm/pull/1512))
-- remove old deprecated items ([#1489](https://github.com/bluealloy/revm/pull/1489))
-- *(deps)* bump rstest from 0.19.0 to 0.21.0 ([#1482](https://github.com/bluealloy/revm/pull/1482))
-- *(deps)* bump tokio from 1.37.0 to 1.38.0 ([#1480](https://github.com/bluealloy/revm/pull/1480))
-- *(primitives)* rename State/Storage to EvmState/EvmStorage ([#1459](https://github.com/bluealloy/revm/pull/1459))
-- remove 'checked' bytecode bench causing benchmarks to crash due to name ([#1461](https://github.com/bluealloy/revm/pull/1461))
-- cargo update ([#1451](https://github.com/bluealloy/revm/pull/1451))
-- cleanup host blockhash fn ([#1430](https://github.com/bluealloy/revm/pull/1430))
-- Revert "Revert "feat: implement EIP-2935 ([#1354](https://github.com/bluealloy/revm/pull/1354))" ([#1424](https://github.com/bluealloy/revm/pull/1424))" ([#1426](https://github.com/bluealloy/revm/pull/1426))
-- Revert "feat: implement EIP-2935 ([#1354](https://github.com/bluealloy/revm/pull/1354))" ([#1424](https://github.com/bluealloy/revm/pull/1424))
-- *(deps)* bump anyhow from 1.0.82 to 1.0.83 ([#1404](https://github.com/bluealloy/revm/pull/1404))
-
-## [9.0.0](https://github.com/bluealloy/revm/compare/revm-v8.0.0...revm-v9.0.0) - 2024-05-12
-
-### Added
-- *(precompile)* Prague - EIP-2537 - BLS12-381 curve operations ([#1389](https://github.com/bluealloy/revm/pull/1389))
-- add a hook to execute individual frames ([#1369](https://github.com/bluealloy/revm/pull/1369))
-- *(Handler)* Add ClearHandle ([#1368](https://github.com/bluealloy/revm/pull/1368))
-- Add uniswap V2 WETH-USDC swap example ([#1353](https://github.com/bluealloy/revm/pull/1353))
-- *(interpreter)* add helpers for spending all gas ([#1360](https://github.com/bluealloy/revm/pull/1360))
-- add helper methods to CallInputs ([#1345](https://github.com/bluealloy/revm/pull/1345))
-- *(revm)* make `ItemOrResult` serializable ([#1282](https://github.com/bluealloy/revm/pull/1282))
-- add flag to force hashbrown usage ([#1284](https://github.com/bluealloy/revm/pull/1284))
-- EOF (Ethereum Object Format) ([#1143](https://github.com/bluealloy/revm/pull/1143))
-- *(`db`)* Introduce `alloydb` ([#1257](https://github.com/bluealloy/revm/pull/1257))
-- *(interpreter)* remove SPEC generic from gas calculation functions ([#1243](https://github.com/bluealloy/revm/pull/1243))
-- *(interpreter)* test Host object-safety, allow `dyn Host` in instructions ([#1245](https://github.com/bluealloy/revm/pull/1245))
-
-### Fixed
-- *(eip2935)* Preload blockchash storage address ([#1395](https://github.com/bluealloy/revm/pull/1395))
-- return the correct error in resize_memory ([#1359](https://github.com/bluealloy/revm/pull/1359))
-
-### Other
-- add Trin to used by list ([#1393](https://github.com/bluealloy/revm/pull/1393))
-- refactor lints ([#1386](https://github.com/bluealloy/revm/pull/1386))
-- bump alloy & specify dep rev ([#1380](https://github.com/bluealloy/revm/pull/1380))
-- *(interpreter)* branch less in as_usize_or_fail ([#1374](https://github.com/bluealloy/revm/pull/1374))
-- *(ci)* bump action/deploy ([#1372](https://github.com/bluealloy/revm/pull/1372))
-- shrink OpCodeInfo and add more methods ([#1307](https://github.com/bluealloy/revm/pull/1307))
-- *(deps)* bump anyhow from 1.0.81 to 1.0.82 ([#1293](https://github.com/bluealloy/revm/pull/1293))
-- fix some warnings ([#1305](https://github.com/bluealloy/revm/pull/1305))
-- Update documentation ([#1275](https://github.com/bluealloy/revm/pull/1275))
-- *(interpreter)* use `pop_top!` where possible ([#1267](https://github.com/bluealloy/revm/pull/1267))
-- add and use EvmContext::take_error ([#1264](https://github.com/bluealloy/revm/pull/1264))
-
-## [8.0.0](https://github.com/bluealloy/revm/compare/revm-v7.2.0...revm-v8.0.0) - 2024-04-02
-
-### Added
-- [**breaking**] TracerEip3155 optionally traces memory ([#1234](https://github.com/bluealloy/revm/pull/1234))
-
-### Fixed
-- *(TracerEip3155)* clear Inspector data after transaction. ([#1230](https://github.com/bluealloy/revm/pull/1230))
-- *(GasInspector)* calculate correct remaining gas after call return ([#1236](https://github.com/bluealloy/revm/pull/1236))
-- fix eip3155 summary gas_used bug and add fork name ([#1216](https://github.com/bluealloy/revm/pull/1216))
-
-### Other
-- use uint macro & fix various small things ([#1253](https://github.com/bluealloy/revm/pull/1253))
-- *(deps)* bump tokio from 1.36.0 to 1.37.0 ([#1244](https://github.com/bluealloy/revm/pull/1244))
-- *(interpreter)* unbox contract field ([#1228](https://github.com/bluealloy/revm/pull/1228))
-- *(primitives)* kzg intro ([#1209](https://github.com/bluealloy/revm/pull/1209))
-- *(interpreter)* keep track of remaining gas rather than spent ([#1221](https://github.com/bluealloy/revm/pull/1221))
-- Improve `EthersDB` ([#1208](https://github.com/bluealloy/revm/pull/1208))
-
-## [7.2.0](https://github.com/bluealloy/revm/compare/revm-v7.1.0...revm-v7.2.0) - 2024-03-19
-
-### Added
-- add convert_boxed and insert_boxed for InstructionTable ([#1194](https://github.com/bluealloy/revm/pull/1194))
-- optional nonce check ([#1195](https://github.com/bluealloy/revm/pull/1195))
-
-### Other
-- Change unwrap to ? to propagate errors ([#1207](https://github.com/bluealloy/revm/pull/1207))
-- fix wonky test ([#1197](https://github.com/bluealloy/revm/pull/1197))
-- clippy ([#1196](https://github.com/bluealloy/revm/pull/1196))
-- *(deps)* bump anyhow from 1.0.80 to 1.0.81 ([#1187](https://github.com/bluealloy/revm/pull/1187))
-- fix some typos ([#1189](https://github.com/bluealloy/revm/pull/1189))
-- Fix typo in readme ([#1185](https://github.com/bluealloy/revm/pull/1185))
-- Update post_execution.rs ([#1180](https://github.com/bluealloy/revm/pull/1180))
-
-## [7.1.0](https://github.com/bluealloy/revm/compare/revm-v7.0.0...revm-v8.0.0) - 2024-03-08
-
-### Added
-- Restrict ContextPrecompiles only to EvmContext ([#1174](https://github.com/bluealloy/revm/pull/1174))
-
-## [7.0.0](https://github.com/bluealloy/revm/compare/revm-v6.1.0...revm-v7.0.0) - 2024-03-08
-
-This release got yanked and replaced with 7.1.0
-
-### Added
-- add insert method on instruction table ([#1167](https://github.com/bluealloy/revm/pull/1167))
-- precompile with generic context ([#1155](https://github.com/bluealloy/revm/pull/1155))
-- use `impl` instead of `dyn` in `GetInspector` ([#1157](https://github.com/bluealloy/revm/pull/1157))
-- add more JournaledState methods to EvmContext ([#1158](https://github.com/bluealloy/revm/pull/1158))
-- add example for using a database by reference ([#1150](https://github.com/bluealloy/revm/pull/1150))
-- Add boxed precompile trait ([#1131](https://github.com/bluealloy/revm/pull/1131))
-- add with_handler method to EvmBuilder ([#1124](https://github.com/bluealloy/revm/pull/1124))
-
-### Fixed
-- *(revme)* revme error output and remove double summary ([#1169](https://github.com/bluealloy/revm/pull/1169))
-- gas cost calculation ([#1166](https://github.com/bluealloy/revm/pull/1166))
-- reset tstorage on finalize ([#1168](https://github.com/bluealloy/revm/pull/1168))
-- make `feature = "optional_gas_refund"` work ([#1134](https://github.com/bluealloy/revm/pull/1134))
-
-### Other
-- *(deps)* bump ethers-contract from 2.0.13 to 2.0.14 ([#1161](https://github.com/bluealloy/revm/pull/1161))
-- *(interpreter)* evaluate instruction table constructor at compile time ([#1140](https://github.com/bluealloy/revm/pull/1140))
-- remove clone for context in handler_register.rs ([#1138](https://github.com/bluealloy/revm/pull/1138))
-- Check runtime dynamically ([#1135](https://github.com/bluealloy/revm/pull/1135))
-- *(deps)* bump auto_impl from 1.1.2 to 1.2.0 ([#1132](https://github.com/bluealloy/revm/pull/1132))
-- Add `db` and `db_mut` to evm ([#1133](https://github.com/bluealloy/revm/pull/1133))
-- add ToString for no_std add exports some types in no_std ([#1128](https://github.com/bluealloy/revm/pull/1128))
-- Add `clone` method to `ContextWithHandlerCfg` ([#1127](https://github.com/bluealloy/revm/pull/1127))
-- remove unused EvmInstructionTables type alias ([#1123](https://github.com/bluealloy/revm/pull/1123))
-
-## [6.1.0](https://github.com/bluealloy/revm/compare/revm-v6.0.0...revm-v6.1.0) - 2024-02-22
-
-### Added
-- bump c-kzg, add portable feature, make it default ([#1106](https://github.com/bluealloy/revm/pull/1106))
-- split off serde_json dependency to its own feature ([#1104](https://github.com/bluealloy/revm/pull/1104))
-
-### Fixed
-- replace tuple in sstore return with struct ([#1115](https://github.com/bluealloy/revm/pull/1115))
-- fix EthersDB deadlock ([#1089](https://github.com/bluealloy/revm/pull/1089))
-- Handle fatal db error on load_account ([#1111](https://github.com/bluealloy/revm/pull/1111))
-
-### Other
-- Ensure `L1Block` is in the cache ([#1121](https://github.com/bluealloy/revm/pull/1121))
-- Fix feature name for generate_block_traces example ([#1120](https://github.com/bluealloy/revm/pull/1120))
-- *(refactor)* Propagate fatal error ([#1116](https://github.com/bluealloy/revm/pull/1116))
-- Revert "fix EthersDB deadlock ([#1089](https://github.com/bluealloy/revm/pull/1089))" ([#1118](https://github.com/bluealloy/revm/pull/1118))
-- Remove DatabaseRef bound on CacheDB ([#1113](https://github.com/bluealloy/revm/pull/1113))
-- clippy cleanup ([#1112](https://github.com/bluealloy/revm/pull/1112))
-- *(deps)* bump anyhow from 1.0.79 to 1.0.80 ([#1108](https://github.com/bluealloy/revm/pull/1108))
-- improve EIP-3155 implementation ([#1105](https://github.com/bluealloy/revm/pull/1105))
-
-## [6.0.0](https://github.com/bluealloy/revm/compare/revm-v5.0.0...revm-v6.0.0) - 2024-02-17
-
-### Added
-- improve OriginalValuesKnown docs ([#1083](https://github.com/bluealloy/revm/pull/1083))
-
-### Fixed
-- rename and pass optimism-default-handler to revm-primitives ([#1098](https://github.com/bluealloy/revm/pull/1098))
-- modify cfg spec_id ([#1095](https://github.com/bluealloy/revm/pull/1095)) ([#1096](https://github.com/bluealloy/revm/pull/1096))
-- optimism compilation ([#1091](https://github.com/bluealloy/revm/pull/1091))
-
-### Other
-- *(state)* avoid cloning full account ([#1097](https://github.com/bluealloy/revm/pull/1097))
-- *(precompile)* use `Bytes` in precompile functions ([#1085](https://github.com/bluealloy/revm/pull/1085))
-- Add memory offset ([#1032](https://github.com/bluealloy/revm/pull/1032))
-
-## [5.0.0](https://github.com/bluealloy/revm/compare/revm-v4.0.0...revm-v5.0.0) - 2024-02-12
-
-### Fixed
-- properly set context env ([#1070](https://github.com/bluealloy/revm/pull/1070))
-- typo on internal append_handle_register methods ([#1069](https://github.com/bluealloy/revm/pull/1069))
-- *(op)* skip validation on deposit tx ([#1065](https://github.com/bluealloy/revm/pull/1065))
-
-### Other
-- *(precompile)* make use of padding utilities, simplify secp256k1 ([#1073](https://github.com/bluealloy/revm/pull/1073))
-- *(revm)* Add helpers to Build Revm with Context ([#1068](https://github.com/bluealloy/revm/pull/1068))
-- *(revme)* statetests new format and return error ([#1066](https://github.com/bluealloy/revm/pull/1066))
-
-## [4.0.0](https://github.com/bluealloy/revm/compare/revm-v3.5.0...revm-v4.0.0) - 2024-02-07
-
-Refactored the logic inside Handler and added EvmBuilder that allows overwriting the default behavior.
-Few major renaming: EVMImpl to Evm, EVM to EvmFactory and EVMData to EvmContext.
-
-### Added
-- *(handler)* Change spec id on &mut ([#1055](https://github.com/bluealloy/revm/pull/1055))
-- *(Handler)* add push and pop of hanler registers ([#1053](https://github.com/bluealloy/revm/pull/1053))
-- tweeks for v4.0 revm release ([#1048](https://github.com/bluealloy/revm/pull/1048))
-- *(op)* Ecotone hardfork ([#1009](https://github.com/bluealloy/revm/pull/1009))
-- *(inspector)* Share call/create inputs in Inspector call_end/create_end ([#1003](https://github.com/bluealloy/revm/pull/1003))
-- Convert optimism panic into graceful error ([#982](https://github.com/bluealloy/revm/pull/982))
-- EvmBuilder and External Contexts ([#888](https://github.com/bluealloy/revm/pull/888))
-- add asm-keccak feature ([#972](https://github.com/bluealloy/revm/pull/972))
-- *(ethersdb)* propagate errors instead of panicking in basic_ref ([#935](https://github.com/bluealloy/revm/pull/935))
-- *(revm)* implement prepend_state for BundleState ([#907](https://github.com/bluealloy/revm/pull/907))
-- add serde derives for `CacheDB` under "serde" flag ([#911](https://github.com/bluealloy/revm/pull/911))
-- *(examples)* generate block traces ([#895](https://github.com/bluealloy/revm/pull/895))
-- *(revm)* Evm Context Tests and test-utils Feature ([#903](https://github.com/bluealloy/revm/pull/903))
-- `Canyon` hardfork behind `optimism` feature flag ([#871](https://github.com/bluealloy/revm/pull/871))
-- Loop call stack ([#851](https://github.com/bluealloy/revm/pull/851))
-- transition account balance delta ([#843](https://github.com/bluealloy/revm/pull/843))
-- *(cfg)* optionally disable beneficiary reward ([#834](https://github.com/bluealloy/revm/pull/834))
-- add more `auto_impl`s to revm traits ([#799](https://github.com/bluealloy/revm/pull/799))
-- *(interpreter)* add more helper methods to memory ([#794](https://github.com/bluealloy/revm/pull/794))
-- derive more traits ([#745](https://github.com/bluealloy/revm/pull/745))
-- add methods to `CreateInput` for calculating created address ([#793](https://github.com/bluealloy/revm/pull/793))
-- *(revm)* implement DatabaseRef trait for EthersDB ([#774](https://github.com/bluealloy/revm/pull/774))
-
-### Fixed
-- fix previous commit ([#1044](https://github.com/bluealloy/revm/pull/1044))
-- *(State)* Preserve original values on delete revert ([#1010](https://github.com/bluealloy/revm/pull/1010))
-- optimism gas refunds ([#989](https://github.com/bluealloy/revm/pull/989))
-- dont calculate initcode keccak on CREATE ([#969](https://github.com/bluealloy/revm/pull/969))
-- *(ci)* Workflow Touchups ([#901](https://github.com/bluealloy/revm/pull/901))
-- safer stack ([#879](https://github.com/bluealloy/revm/pull/879))
-- *(op)* Base Goerli `op-reth` sync patches ([#824](https://github.com/bluealloy/revm/pull/824))
-- fix typos in revm crate ([#821](https://github.com/bluealloy/revm/pull/821))
-- Optimism execution ([#789](https://github.com/bluealloy/revm/pull/789))
-- rename `DatabaseRef` trait functions to `*_ref` ([#795](https://github.com/bluealloy/revm/pull/795))
-
-### Other
-- bump c-kzg and enable blst portable feature ([#1059](https://github.com/bluealloy/revm/pull/1059))
-- spelling on last commit ([#1058](https://github.com/bluealloy/revm/pull/1058))
-- helper functions around Env ([#1057](https://github.com/bluealloy/revm/pull/1057))
-- *(deps)* bump tokio from 1.35.1 to 1.36.0 ([#1052](https://github.com/bluealloy/revm/pull/1052))
-- *(EvmBuilder)* rename builder functions to HandlerCfg ([#1050](https://github.com/bluealloy/revm/pull/1050))
-- *(deps)* bump ethers-contract from 2.0.11 to 2.0.13 ([#1034](https://github.com/bluealloy/revm/pull/1034))
-- *(std)* Add std HashMap,HashSet ([#1041](https://github.com/bluealloy/revm/pull/1041))
-- group handlers ([#1030](https://github.com/bluealloy/revm/pull/1030))
-- *(Inspector)* add inspector depth test ([#1028](https://github.com/bluealloy/revm/pull/1028))
-- *(op)* Move op l1 block load to op handler ([#1026](https://github.com/bluealloy/revm/pull/1026))
-- *(clippy)* nightly clippy ([#1025](https://github.com/bluealloy/revm/pull/1025))
-- *(Execution)* Granular handles create/call,call_return,insert_call_outcome ([#1024](https://github.com/bluealloy/revm/pull/1024))
-- *(Inspector)* Add return_memory_offset to Inspector::call ([#1006](https://github.com/bluealloy/revm/pull/1006))
-- update call end docs ([#1000](https://github.com/bluealloy/revm/pull/1000))
-- add getter for specId ([#998](https://github.com/bluealloy/revm/pull/998))
-- Remove preserve_order in serde_json ([#997](https://github.com/bluealloy/revm/pull/997))
-- update create docs ([#999](https://github.com/bluealloy/revm/pull/999))
-- *(revme)* EmptyDb Blockhash string, json-outcome flag, set prevrandao in statetest ([#994](https://github.com/bluealloy/revm/pull/994))
-- *(Inspector)* add CallOutcome to call/call_end ([#985](https://github.com/bluealloy/revm/pull/985))
-- set deduct_caller in optimism handler ([#988](https://github.com/bluealloy/revm/pull/988))
-- fix serde std flags for no-std build ([#987](https://github.com/bluealloy/revm/pull/987))
-- *(Inspector)* Add CreateOutcome in create/create_end return ([#980](https://github.com/bluealloy/revm/pull/980))
-- *(log)* use alloy_primitives::Log ([#975](https://github.com/bluealloy/revm/pull/975))
-- *(EvmBuilder)* Remove unnecessary BuilderStage trait ([#979](https://github.com/bluealloy/revm/pull/979))
-- enhance readability ([#968](https://github.com/bluealloy/revm/pull/968))
-- *(interpreter)* refactor sstore_cost ([#974](https://github.com/bluealloy/revm/pull/974))
-- *(interpreter)* improve enum naming ([#962](https://github.com/bluealloy/revm/pull/962))
-- *(deps)* bump anyhow from 1.0.77 to 1.0.79 ([#950](https://github.com/bluealloy/revm/pull/950))
-- relax Bytes requirement and use slice instead ([#937](https://github.com/bluealloy/revm/pull/937))
-- *(deps)* bump futures from 0.3.29 to 0.3.30 ([#927](https://github.com/bluealloy/revm/pull/927))
-- *(deps)* bump anyhow from 1.0.75 to 1.0.76 ([#921](https://github.com/bluealloy/revm/pull/921))
-- *(deps)* bump tokio from 1.34.0 to 1.35.0 ([#909](https://github.com/bluealloy/revm/pull/909))
-- *(revm)* leverage StorageSlot methods, where appropriate ([#899](https://github.com/bluealloy/revm/pull/899))
-- relax state generic ([#881](https://github.com/bluealloy/revm/pull/881))
-- clippy ([#877](https://github.com/bluealloy/revm/pull/877))
-- *(deps)* bump ethers-contract from 2.0.10 to 2.0.11 ([#867](https://github.com/bluealloy/revm/pull/867))
-- bump k256 and use normalize_s ([#870](https://github.com/bluealloy/revm/pull/870))
-- simplify use statements ([#864](https://github.com/bluealloy/revm/pull/864))
-- Fix error message for LackOfFundForMaxFee ([#858](https://github.com/bluealloy/revm/pull/858))
-- Fix rustdoc warnings ([#859](https://github.com/bluealloy/revm/pull/859))
-- *(deps)* bump tokio from 1.33.0 to 1.34.0 ([#856](https://github.com/bluealloy/revm/pull/856))
-- change addresses to iterator and add into_addresses ([#855](https://github.com/bluealloy/revm/pull/855))
-- use keccak256 for blockhash ([#854](https://github.com/bluealloy/revm/pull/854))
-- review safety comments ([#811](https://github.com/bluealloy/revm/pull/811))
-- *(deps)* bump futures from 0.3.28 to 0.3.29 ([#839](https://github.com/bluealloy/revm/pull/839))
-- *(state)* consistent selfdestruct status transition ([#847](https://github.com/bluealloy/revm/pull/847))
-- *(state)* move account status transitions to `AccountStatus` ([#844](https://github.com/bluealloy/revm/pull/844))
-- *(state)* simplify control flow in `CacheState::apply_evm_state` ([#842](https://github.com/bluealloy/revm/pull/842))
-- Refactor precompile list from Hash to vec ([#823](https://github.com/bluealloy/revm/pull/823))
-- *(state)* make `State::apply_transition` pub ([#832](https://github.com/bluealloy/revm/pull/832))
-- *(state)* make bundle state non-optional ([#828](https://github.com/bluealloy/revm/pull/828))
-- Refactor evm data to its file ([#815](https://github.com/bluealloy/revm/pull/815))
-- for now support 1.69 rust compiler ([#814](https://github.com/bluealloy/revm/pull/814))
-- refactor main return to handle ([#808](https://github.com/bluealloy/revm/pull/808))
-- *(SharedMemory)* small refactor; tests ([#806](https://github.com/bluealloy/revm/pull/806))
-- use `array::from_fn` in `make_instruction_table` ([#809](https://github.com/bluealloy/revm/pull/809))
-- remove `step` and `step_end` return result ([#804](https://github.com/bluealloy/revm/pull/804))
-- Instruction table ([#759](https://github.com/bluealloy/revm/pull/759))
-- getter for  field of ([#792](https://github.com/bluealloy/revm/pull/792))
-- Shared memory between calls ([#673](https://github.com/bluealloy/revm/pull/673))
-- Fix typos ([#790](https://github.com/bluealloy/revm/pull/790))
-- *(deps)* bump tokio from 1.32.0 to 1.33.0 ([#785](https://github.com/bluealloy/revm/pull/785))
-- Use upstream create and create2 implementations ([#775](https://github.com/bluealloy/revm/pull/775))
-- reorder JournalState impl ([#772](https://github.com/bluealloy/revm/pull/772))
-- document everything, dedup existing docs ([#741](https://github.com/bluealloy/revm/pull/741))
-
-# v3.5.0
-date 02.10.2023
-
-Migration to alloy primitive types.
-
-Full git log:
-* 4e78fbe - docs: document non-zero amounts in State::increment_balances (#760) (15 hours ago) <Dan Cline>
-* af4146a - feat: Alloy primitives (#724) (15 hours ago) <evalir>
-
-# v3.4.0
-date: 28.09.2023
-
-Summary:
-* Cancun ready. all EIP implemented.
-  Check interpreter CHANGELOG
-* revm State. a `Database` that handles Reverts and state transitions.
-* Optimism support
-* no_std build
-
-Note: c-kzg can't be build for wasm and is behind "c-kzg" feature flag.
-
-Full git log:
-* ea0d8d8 - fix: use u128 for calc data fee result (#757) (46 minutes ago) <Dan Cline>
-* 4f916be - chore: bump c-kzg to create lib (#758) (5 hours ago) <rakita>
-* ded673c - docs: Readme Updates (#756) (16 hours ago) <refcell.eth>
-* f79d0e1 - feat: Optimism execution changes (#682) (16 hours ago) <clabby>
-* d2a066b - ci: concurrency for github actions (#750) (25 hours ago) <Paul Razvan Berg>
-* d03dfcb - Improve wording and fix typos (#749) (25 hours ago) <Paul Razvan Berg>
-* 2c556c0 - refactor: say "warm" instead of "hot" (#754) (25 hours ago) <Paul Razvan Berg>
-* 8a85d19 - fix: balance check disabled (#751) (25 hours ago) <Wodann>
-* b9938a8 - chore(deps): bump sha2 from 0.10.7 to 0.10.8 (#752) (30 hours ago) <dependabot[bot]>
-* 4829e6a - chore(deps): bump thiserror from 1.0.48 to 1.0.49 (#753) (30 hours ago) <dependabot[bot]>
-* 8206193 - feat: add "kzg" as a separate feature (#746) (3 hours ago) <DaniPopes>
-* 4b5fa61 - EIP-6780: SELFDESTRUCT only in same transaction (#719) (5 days ago) <Lorenzo Feroleto>
-* f72eaa0 - chore: error type for block header (#731) (5 days ago) <hack3r-0m>
-* cb39117 - fix(eip4844): Pass eth tests, additional conditions added. (#735) (6 days ago) <rakita>
-* c2cde03 - fix: use CANCUN precompile id for CANCUN SpecId (#733) (6 days ago) <Dan Cline>
-* d926728 - perf: refactor interpreter internals and cleanup (#582) (6 days ago) <DaniPopes>
-* 1b8cd57 - make BundleBuilder publicly available (#729) (8 days ago) <Thomas Coratger>
-* fa13fea - feat: implement EIP-4844 (#668) (11 days ago) <DaniPopes>
-* 9f00e37 - feat(state): remove state sorting, no_std ci,remove rayon (#717) (13 days ago) <rakita>
-* 429da73 - chore(perf): only recalc code hash if its the default (#716) (13 days ago) <evalir>
-* e2ecd5e - docs: add warning on panic conditions in take_bundle (#715) (2 weeks ago) <Dan Cline>
-* 190f90e - Never inline the prepare functions (#712) (2 weeks ago) <Valentin Mihov>
-* 26dc07d - feat: return wiped inside storage changeset (#711) (2 weeks ago) <rakita>
-* 5d68dd5 - chore(deps): bump bytes from 1.4.0 to 1.5.0 (#707) (2 weeks ago) <dependabot[bot]>
-* fd8d4c5 - chore(deps): bump ethers-contract from 2.0.9 to 2.0.10 (#705) (2 weeks ago) <dependabot[bot]>
-* e86c19b - chore(state): do not insert empty reverts in state (#702) (3 weeks ago) <Lorenzo Feroleto>
-* 7eacc3a - chore: implement `Default` for other databases (#691) (3 weeks ago) <DaniPopes>
-* 1d6a039 - chore: make `impl Default for StateBuilder` generic (#690) (3 weeks ago) <DaniPopes>
-* c60abcf - feat(state): Nits, builder option and OriginalValueKnown flags (#699) (3 weeks ago) <rakita>
-* 7e7a339 - bundle size hint (#670) (3 weeks ago) <Roman Krasiuk>
-* f6c9c7f - chore: deprecate `RefDBWrapper` (#696) (3 weeks ago) <DaniPopes>
-* d04aad3 - chore: expose StateDBBox (#694) (3 weeks ago) <rakita>
-* ee13aac - feat(StateBuilder): switch builder option from without_bundle to with_bundle (#688) (3 weeks ago) <rakita>
-* 7d7f63f - chore(state): Make Database more generic. (#687) (3 weeks ago) <rakita>
-* a9dce30 - chore: nits and renamings (#684) (3 weeks ago) <rakita>
-* b500718 - feat(state): take N reverts from BundleState, struct refactor (#681) (3 weeks ago) <rakita>
-* fde6df1 - apply builder pattern for BundleState initialization (#649) (3 weeks ago) <Eric>
-* 2897655 - fix(state): Extend now properly transfers wiped storage (#675) (3 weeks ago) <rakita>
-* 6bd05c9 - chore: impl Eq, PartialEq for TransitionState (#677) (4 weeks ago) <Dan Cline>
-* 175aaec - Removed the last dependencies breaking no-std build. (#669) (4 weeks ago) <Lucas Clemente Vella>
-* 4272535 - fix(state): retain destroyed account status on bundle extend (#667) (4 weeks ago) <rakita>
-* bef9edd - chore(state): bundle retention (#666) (4 weeks ago) <Roman Krasiuk>
-* 1053d0e - fix(state): Regresion, remove present info on selfdestruct (#664) (4 weeks ago) <rakita>
-* 6c4cd31 - feat: add BundleState::revert_latest (#661) (4 weeks ago) <Matthias Seitz>
-* fd2cc88 - fix(state): state transition regression (#662) (4 weeks ago) <Roman Krasiuk>
-* c14f8a9 - feat(state): add a flag allowing transition merge without reverts (#657) (4 weeks ago) <Roman Krasiuk>
-* 33498d7 - chore(deps): bump ethers-contract from 2.0.8 to 2.0.9 (#640) (4 weeks ago) <dependabot[bot]>
-* 9a88c99 - chore: filter out empty bytecode from bundle (#656) (4 weeks ago) <rakita>
-* 98a4a18 - feat(state): Make Bundle extend wipe aware (#655) (4 weeks ago) <rakita>
-* 1bf0315 - feat(state): ability to disable reverts collection in bundle state (#654) (4 weeks ago) <Roman Krasiuk>
-* 3eea324 - fix(state): drop storage only for DestroyedChanged (#651) (4 weeks ago) <rakita>
-* 37027db - fix revert from DestroyedChanged to DestroyedAgain (#648) (5 weeks ago) <rakita>
-* cec7f82 - chore(state): bundle state split (#646) (5 weeks ago) <Roman Krasiuk>
-* ff5a2bc - add value parameter to Inspector::selfdestruct (#645) (5 weeks ago) <Tony Ke>
-* b2d6f7a - Refactor: Split transaction pre verification to separate function (#573) (5 weeks ago) <Lorenzo Feroleto>
-* afbc896 - fix(state): check if storage revert is empty (#643) (5 weeks ago) <Roman Krasiuk>
-* 0b9c12e - test(state): bundle selfdestructs (#627) (5 weeks ago) <Roman Krasiuk>
-* 6b55b9c - feat(`interpreter`): add hash to bytecode (#628) (5 weeks ago) <evalir>
-* 2054293 - chore: misc improvements (#633) (5 weeks ago) <DaniPopes>
-* 43d535c - style: bundle state (#637) (5 weeks ago) <Roman Krasiuk>
-* f843592 - fix(state): return RevertToSlot struct with more info (#636) (5 weeks ago) <rakita>
-* aee1d1c - bug(state): remove redundunt info revert on destruct (#635) (5 weeks ago) <rakita>
-* 321152a - book workflow (#537) (5 weeks ago) <Waylon Jepsen>
-* 0028193 - feat: Optional coinbase tip (#625) (5 weeks ago) <clabby>
-* 6ea1edc - test(state): bundle reverts collapse (#626) (5 weeks ago) <Roman Krasiuk>
-* a40f272 - feat(state): Use preloaded bundle inside state (#622) (5 weeks ago) <rakita>
-* 68820da - feat(state): Block hash cache and overrides (#621) (5 weeks ago) <rakita>
-* eb6a9f0 - Revert "feat: alloy migration (#535)" (#616) (6 weeks ago) <rakita>
-* e5227c4 - test(state): account & storage revert value preservation (#614) (6 weeks ago) <Roman Krasiuk>
-* c1bad0d - chore: spell check (#615) (6 weeks ago) <Roman Krasiuk>
-* 588503a - chore: get or insert bundle state (#613) (6 weeks ago) <Roman Krasiuk>
-* 7e83c7f - fix(inspector): call call_end/create_end when inspector shortcircuits calls (#609) (6 weeks ago) <evalir>
-* adf42b2 - chore(deps): bump anyhow from 1.0.74 to 1.0.75 (#606) (6 weeks ago) <dependabot[bot]>
-* 0e85fdf - chore(deps): bump tokio from 1.31.0 to 1.32.0 (#607) (6 weeks ago) <dependabot[bot]>
-* 449d6b9 - chore: export some `unreachable_pub` items (#598) (6 weeks ago) <DaniPopes>
-* 5d0b54d - chore(deps): bump anyhow from 1.0.72 to 1.0.74 (#602) (6 weeks ago) <dependabot[bot]>
-* c785115 - fix: Load caller in safe way in finalization fn (#604) (6 weeks ago) <rakita>
-* dfae7fe - chore: fix test build, use new types (#605) (6 weeks ago) <rakita>
-* fc2107c - chore: Revert test, not change storage check , renaming of original slot value (#601) (6 weeks ago) <rakita>
-* f95b7a4 - feat: alloy migration (#535) (6 weeks ago) <DaniPopes>
-* 49a6470 - chore: `TransitionState::with_capacity` -> `TransitionState::single` (#600) (6 weeks ago) <Roman Krasiuk>
-* f4224d8 - perf: pre-allocate inner bundle state (#599) (6 weeks ago) <Roman Krasiuk>
-* 5cdaa97 - chore: avoid unnecessary allocations (#581) (6 weeks ago) <DaniPopes>
-* da26d0d - chore(deps): bump tokio from 1.29.1 to 1.31.0 (#595) (6 weeks ago) <dependabot[bot]>
-* ef57a46 - feat: State with account status (#499) (7 weeks ago) <rakita>
-* 1478724 - chore: move precompiles to EVMData for inspectors (#588) (7 weeks ago) <evalir>
-* fe6c54e - fix(transient_storage): set previous value in journal (#585) (7 weeks ago) <rakita>
-* bd84a07 - refactor: rewrite revm-test as a criterion bench (#579) (7 weeks ago) <DaniPopes>
-* 5734f12 - fix: AccessList with two same addresses (#578) (8 weeks ago) <rakita>
-* 06b1f6b - feat: EIP-1153 Transient storage opcodes (#546) (8 weeks ago) <Mark Tyneway>
-* 4686cb3 - fix(revm): EIP-3155 tracer tx output without debug artefact (#552) (9 weeks ago) <Perama>
-* 26126ad - fix(revm): extra return in EIP3155 inspector (#563) (9 weeks ago) <Perama>
-* 3f6052c - fix(revm): include CREATE/CREATE2 in EIP3155 inspector (#562) (9 weeks ago) <Perama>
-* 5ce9dc9 - chore: clippy and fmt (#568) (9 weeks ago) <rakita>
-* 30bfa73 - fix(doc): Inline documentation of re-exports (#560) (9 weeks ago) <Yiannis Marangos>
-* 10f81ba - optimize stack usage for recursive `call` and `create` programs (#522) (3 months ago) <Valentin Mihov>
-* 323370a - fix comment (#529) (3 months ago) <Ethan-000>
-* 51072e6 - consume all gas on invalid opcode (#500) (3 months ago) <teddav>
-* 63f9460 - chore(deps): bump auto_impl from 1.0.1 to 1.1.0 (#478) (3 months ago) <dependabot[bot]>
-* 3a77ee5 - docs: fix comment typo (#517) (3 months ago) <Sabnock>
-* d343858 - fix: typo in eip-3155 output (#497) (4 months ago) <Perama>
-* f8ff6b3 - feat: separate initial checks (#486) (5 months ago) <rakita>
-* c3b0312 - docs: add some CacheDB docs (#484) (5 months ago) <Matthias Seitz>
-* c81acc6 - feat: Create account checkpoint (#483) (5 months ago) <rakita>
-* 6057cc2 - chore: refactor interpreter run and remove static flag (#481) (5 months ago) <rakita>
-* d193418 - chore: Bundle inspector crate/call calls (#480) (5 months ago) <rakita>
-* 75a6136 - feat: Introduce account status as bitflag inside JournalState (#477) (5 months ago) <rakita>
-
-
-# v3.3.0
-date: 03.05.2023
-
-Consensus bug:
-* cde2f2d - fix: revert of selfdestruct with same target address (#475) (2 hours ago) <Roman Krasiuk>
-
-Other small changes:
-* bd0fad8 - (HEAD -> reles, origin/main, origin/HEAD) chore(deps): bump tokio from 1.27.0 to 1.28.0 (#470) (52 minutes ago) <dependabot[bot]>
-* ccefbca - chore(deps): bump ruint from 1.7.0 to 1.8.0 (#465) (52 minutes ago) <dependabot[bot]>
-* 7c2e0f5 - chore(deps): bump anyhow from 1.0.70 to 1.0.71 (#471) (53 minutes ago) <dependabot[bot]>
-* d7adfd5 - Fix typo in primitives/src/state.rs (#474) (53 minutes ago) <Udoagwa Franklin>
-* d0cd897 - add example to revm crate (#468) (8 days ago) <Sambhav>
-* 08091e1 - fix: compile errors for features (#467) (13 days ago) <rakita>
-
-# v3.2.0
-date: 19.04.2023
-
-consensus bug:
-* fix: touched account on creation (#463) (2 hours ago) <Roman Krasiuk>
-
-# v3.1.1
-date: 14.04.2023
-
-bump revm dependency versions.
-
-# v3.1.0
-date: 04.04.2022
-
-Main changes can be summarizes in:
-* f91d5f9 - refactor: remove gas blocks (#391) (5 weeks ago) <Bjerg>
-    * removal of gas block allowed us to have more compact analysis data. Gas block from beginning didn't have big impact on performance but introduced not intuitive gas calculations that was
-    source of some bugs. 
-* 08ce847 - feat(Shanghai): All EIPs: push0, warm coinbase, limit/measure initcode (#376) (7 weeks ago) <rakita>
-    * revm is Shanghai ready
-* afc3066 - fix(db): preserve existing account state (#414) (4 weeks ago) <Roman Krasiuk>
-    * There wasone  bug inside CacheDB that was here for a long time, and would happen only if
-    selfdestruct/create2 is called in multiple transaction on same account on same cache data.
-* 92f08be - feat: json opcode traces EIP-3155 (#356) (7 weeks ago) <pistomat>
-
-
-Changelogs:
-* 9edb8f4 - (origin/main, origin/HEAD) Improve EthersDB::new (#440) (5 days ago) <lazymio>
-* c2ee8ff - add feature for ignoring base fee check (#436) (6 days ago) <Dan Cline>
-* 6b09caf - chore(deps): bump serde_json from 1.0.94 to 1.0.95 (#434) (6 days ago) <dependabot[bot]>
-* 77f1735 - chore(deps): bump walkdir from 2.3.2 to 2.3.3 (#426) (8 days ago) <dependabot[bot]>
-* ed981c3 - chore(deps): bump serde from 1.0.157 to 1.0.158 (#425) (8 days ago) <dependabot[bot]>
-* 0eff6a7 - Fix panic! message (#431) (2 weeks ago) <David Kulman>
-* 2d5b710 - Comment Fix (#430) (2 weeks ago) <David Kulman>
-* d0038e3 - chore(deps): bump arbitrary from 1.2.3 to 1.3.0 (#428) (2 weeks ago) <dependabot[bot]>
-* d935525 - chore(deps): bump secp256k1 from 0.26.0 to 0.27.0 (#429) (2 weeks ago) <dependabot[bot]>
-* a85ff79 - Update README.md (#424) (2 weeks ago) <Waylon Jepsen>
-* 9645015 - chore(deps): bump thiserror from 1.0.38 to 1.0.40 (#421) (2 weeks ago) <dependabot[bot]>
-* aa6519f - chore(deps): bump enumn from 0.1.6 to 0.1.8 (#422) (2 weeks ago) <dependabot[bot]>
-* d63146f - chore(deps): bump futures from 0.3.26 to 0.3.27 (#416) (2 weeks ago) <dependabot[bot]>
-* 52fe7c4 - chore(deps): bump serde_json from 1.0.93 to 1.0.94 (#401) (2 weeks ago) <dependabot[bot]>
-* b98d9c9 - chore(deps): bump serde from 1.0.152 to 1.0.157 (#423) (2 weeks ago) <dependabot[bot]>
-* 3d8ca66 - feat: add Output::into_data (#420) (3 weeks ago) <Matthias Seitz>
-* afc3066 - fix(db): preserve existing account state (#414) (4 weeks ago) <Roman Krasiuk>
-* dd0e227 - feat: Add all internals results to Halt (#413) (4 weeks ago) <rakita>
-* d8dc652 - fix(interpreter): halt on CreateInitcodeSizeLimit (#412) (4 weeks ago) <Roman Krasiuk>
-* b1208fe - feat: add contract+target to selfdestruct hook (#410) (4 weeks ago) <Matthias Seitz>
-* a193d79 - chore: enabled primtive default feature in precompile (#409) (4 weeks ago) <Matthias Seitz>
-* f2656b7 - chore: add primitive SpecId to precompile SpecId conversion (#408) (4 weeks ago) <Matthias Seitz>
-* 1720729 - chore: add display impl for Opcode (#406) (4 weeks ago) <Matthias Seitz>
-* 33bf8a8 - feat: use singular bytes for the jumpmap (#402) (4 weeks ago) <Bjerg>
-* 394e8e9 - feat: extend SuccessOrHalt (#405) (4 weeks ago) <Matthias Seitz>
-* cff1070 - Update readmdoc of `perf_analyse_created_bytecodes` (#404) (4 weeks ago) <rakita>
-* fbc62a3 - chore: fix typo StorageChange (#403) (4 weeks ago) <Matthias Seitz>
-* 7bb73da - feat: Add check for chainID (#393) (4 weeks ago) <chirag-bgh>
-* 3a17ca8 - feat: add b256<->u256 from impls (#398) (4 weeks ago) <Matthias Seitz>
-* 3789509 - feat: add API to retrieve unpadded bytecode (#397) (5 weeks ago) <Wodann>
-* 5ab154a - chore(deps): bump tokio from 1.25.0 to 1.26.0 (#395) (5 weeks ago) <dependabot[bot]>
-* f91d5f9 - refactor: remove gas blocks (#391) (5 weeks ago) <Bjerg>
-* 8dc024a - Add copyright start year (#387) (5 weeks ago) <Marius Kjærstad>
-* 4d2f074 - feat: add EVM::with_env (#385) (6 weeks ago) <Matthias Seitz>
-* 5efd9d1 - impl NonceTooHigh/ NonceTooLow checks (#383) (6 weeks ago) <gd>
-* 8e6f4f2 - chore: fix compilation if serde not enabled (#381) (7 weeks ago) <rakita>
-* 92f08be - feat: json opcode traces EIP-3155 (#356) (7 weeks ago) <pistomat>
-* ec582a8 - chore(deps): bump once_cell from 1.17.0 to 1.17.1 (#378) (7 weeks ago) <dependabot[bot]>
-* 188dacf - improvement: derive Debug for DatabaseComponentError (#377) (7 weeks ago) <Wodann>
-* 0401cfd - Add B160/B256 From primitive_types traits (#380) (7 weeks ago) <Francesco Cinà>
-* a8ae3f4 - fix: using pop_top instead of pop in eval_exp (#379) (7 weeks ago) <flyq>
-* 08ce847 - feat(Shanghai): All EIPs: push0, warm coinbase, limit/measure initcode (#376) (7 weeks ago) <rakita>
-* 6710511 - add no_std to primitives (#366) (7 weeks ago) <rakita>
-* d5ebdb0 - chore(deps): bump tokio from 1.24.2 to 1.25.0 (#352) (7 weeks ago) <dependabot[bot]>
-* ebaccca - chore(deps): bump futures from 0.3.25 to 0.3.26 (#353) (7 weeks ago) <dependabot[bot]>
-* 5788340 - chore(deps): bump bytes from 1.3.0 to 1.4.0 (#355) (7 weeks ago) <dependabot[bot]>
-* d3fba88 - chore(deps): bump serde_json from 1.0.92 to 1.0.93 (#365) (7 weeks ago) <dependabot[bot]>
-* e22c3f3 - fix: call create_end for all code paths (#362) (7 weeks ago) <Wodann>
-* b4c62e9 - chore: rename Then to Than (#368) (7 weeks ago) <Matthias Seitz>
-* 1c3e9e3 - improvement: use alloc & core for Arc impl (#367) (8 weeks ago) <Wodann>
-* 3158ce9 - feat: implement Debug for DatabaseComponentError if supported (#363) (8 weeks ago) <Wodann>
-* d9727c2 - improvement: add error details to InvalidTransaction::LackOfFundForGasLimit (#364) (8 weeks ago) <Wodann>
-* 6b170b4 - Use gas price in place of effective gas price for initial balance check (#359) (8 weeks ago) <gd>
-* 5d6ecd0 - improvement: implement BlockHash for Arc<BlockHashRef> (#361) (8 weeks ago) <Wodann>
-* ae9baba - improvement: implement State for Arc<StateRef> (#360) (8 weeks ago) <Wodann>
-* 2e4e800 - chore(deps): bump serde_json from 1.0.91 to 1.0.92 (#357) (8 weeks ago) <dependabot[bot]>
-* 1fca102 - chore(deps): bump proptest from 1.0.0 to 1.1.0 (#358) (8 weeks ago) <dependabot[bot]>
-* 9b663bb - feat: Different OutOfGas Error types (#354) (9 weeks ago) <Chirag Baghasingh>
-* 10187ed - data change (9 weeks ago) <rakita>
-
-# v3.0.0
-date 29.01.2022
-
-This is big release that has core changes that breaks compatibility. In summary:
-*  Project is refactored into `revm-primitives`,`revm-precompile`,`revm-interpreter` and `revm` to have more flexibility and separation of concerns. And include paths in revm reflect that. So try to find include as `revm::primitives` or `revm::interpreter`
-* Parity `primitive-types` was replaced with `ruint` for big numbers and subset of macros are used for native `B160`/`B256` types. 
-* Interpreter instructions are unified and now all of them have same signature.
-* web3 db was replaces with ethers alternative.
-* revmjs lib was removed from crates.
-* `revm_precompiles` was renamed to `revm-precompile.`
-
-* Return types are made to have more insight of what have happened inside revm.
-* Snailtracer benchmark got around 20% faster.
-
-Github Changelog:
-* dc9818f - (HEAD -> o/bump, origin/bump_v20) Bump v20 (13 hours ago) <rakita>
-* 75ef0f1 - (origin/main, origin/HEAD) feat: Staticcall internal return (#349) (13 hours ago) <rakita>
-* 0194b37 - (t) fix bug introduced in last commit (13 hours ago) <rakita>
-* 7b00f32 - Cleanup imports (#348) (14 hours ago) <rakita>
-* c14d7ea - fix: enable the examples to run with the current revm (#347) (16 hours ago) <flyq>
-* 329fd94 - Wrap all calls to interpreter.gas.erase_cost with checks if USE_GAS is enabled (#346) (2 days ago) <christn>
-* 72355f4 - improvement: add logs & return value to revert (#343) (3 days ago) <Wodann>
-* 142a1c9 - expose hashbrown::HashMap in primitives (#345) (3 days ago) <Andy Thomson>
-* ba393d7 - fix: disable balance check (#342) (4 days ago) <Wodann>
-* 876fad1 - refactor: simplify DatabaseComponentError (#339) (6 days ago) <Wodann>
-* 81534ad - chore: includes to libs (#338) (7 days ago) <rakita>
-* e2f4d32 - Creating revm-primitives, revm better errors and db components  (#334) (10 days ago) <rakita>
-* de83db6 - fix: feature flags (#330) (2 weeks ago) <Wodann>
-* b60269c - `revm`: mark `with-serde` feature as deprecated (#328) (2 weeks ago) <Enrique Ortiz>
-* 63bf475 - make load_account pub (#325) (3 weeks ago) <rakita>
-* 0ef0197 - Cleanup, move hot fields toggether in Interpreter (#321) (3 weeks ago) <rakita>
-* 81942d6 - enable proptest with arbitrary feature (#323) (3 weeks ago) <joshieDo>
-* 2be3798 - feat: revm-interpreter created (#320) (3 weeks ago) <rakita>
-* 7e98fef - fix: feature flag compiler errors (#256) (5 weeks ago) <Wodann>
-* 488ef8a - Add example for fork + ref_transact impl (#296) (6 weeks ago) <0xDmtri>
-* 56e6c22 - feat: allow disabling of balance checks (#297) (6 weeks ago) <Wodann>
-* 8661467 - feat: Export CustomPrinter insector from revm (#300) (6 weeks ago) <rakita>
-* 222b8e9 - feature: substitute web3db to ethersdb (#293) (6 weeks ago) <0xDmtri>
-* fd01083 - feature(revm): Return `bytes` in Create calls (#289) (7 weeks ago) <Nicolas Gotchac>
-* 2fb0933 - docs: Correct typo (#282) (7 weeks ago) <Przemyslaw Rzad>
-* 90fe01e - feat(interpreter): Unify instruction fn signature (#283) (7 weeks ago) <rakita>
-* 54e0333 - bug: Integer overflow while calculating the remaining gas in GasInspector (#287) (8 weeks ago) <rakita>
-* acdbaac - native bits (#278) (8 weeks ago) <rakita>
-* 69e302b - feat(revm): Add prevrandao field to EnvBlock (#271) (2 months ago) <rakita>
-* d1703cd - Export StorageSlot (#265) (3 months ago) <Francesco Cinà>
-* 560bb03 - Fix: typos (#263) (3 months ago) <HAPPY>
-* 369244e - feat(refactor): make keccak in one place. (#247) (3 months ago) <rakita>
-* c96c878 - feat: Migrate `primitive_types::U256` to `ruint::Uint<256, 4>` (#239) (3 months ago) <Alexey Shekhirin>
-
-
-# v2.3.1
-date: 22.11.2022
-
-Bump dependency versions.
-
-
-# v2.3.0
-date: 16.11.2022
-Very small release. Exposes one field and added prevrandao to remove footgun of forgeting to set difficulty.
-
-* 927d16c - disable gas refunds with env flag (#267) (14 minutes ago) <gd>
-* 47a8310 - Add prevrandao field to EnvBlock (3 minutes ago) <rakita>
-* 2c45b04 - Export StorageSlot (#265) (23 minutes ago) <Francesco Cinà>
-
-# v2.2.0
-date: 12.11.2022
-
-Small release that contains consensus bug fix. Additionally added few small feature flags needed for hardhat, opcode utility function and removal of web3db block number check. 
-
-* dc3414a - Added OEF spec for tests. Skip HighGasPrice (4 minutes ago) <rakita>
-* f462f9d - Bugfix: if returndatacopy is len 0 return after initial cost (#259) (4 minutes ago) <gd>
-* ea2f2a2 - fix web3db sanity check (#245) (12 days ago) <Wulder>
-* 9f8cdbd - feat: allow block gas limit to be toggled off (#238) (3 weeks ago) <Wodann>
-* efd9afc - feat: allow eip3607 to be toggled off (#237) (3 weeks ago) <Wodann>
-* 88c72a7 - fix: return out of gas code for precompiled contracts (#234) (3 weeks ago) <Wodann>
-* 30462a3 - Fix: typos (#232) (3 weeks ago) <omahs>
-* 9f513c1 - Borrow self and add derive traits for OpCode (#231) (4 weeks ago) <Franfran>
-
-# v2.1.0
-date: 25.09.2022
-
-GasInspector added by Alexey Shekhirin and some helper functions.
-Changes:
-
-* ca14d61 - gas inspector (#222) (7 days ago) <Alexey Shekhirin>
-* 1e25c99 - chore: expose original value on storageslot (#216) (13 days ago) <Matthias Seitz>
-* aa39d64 - feat: add Memory::shrink_to_fit (#215) (13 days ago) <Matthias Seitz
-
-# v2.0.0
-date: 10.09.2022
-
-Release with `Database` interface changed, execution result, consensus bug fixes and support for all past forks. Additional optimizations on evm initialization.
-
-Main changes:
-* Add support for old forks. (#191) (9 days ago)
-* revm/evm: Return `ExecutionResult`, which includes `gas_refunded` (#169) (4 weeks ago) <Nicolas Gotchac>
-* JournaledState (#175)
-    * Optimize handling of precompiles. Initialization and account loading.
-    * Fixes SELFDESTRUCT bug.
-* Optimize calldataload. Some cleanup (#168)
-* Handle HighNonce tests (#176)
-* feat: expose hash on `BytecodeLocked` (#189) (12 days ago) <Bjerg>
-* revm: Update account storage methods in CacheDB (#171) (4 weeks ago) <Nicolas Gotchac>
-* reexport revm_precompiles as precompiles (#197) (6 days ago) <Matthias Seitz>
-* chore(ci): use ethtests profile for CI tests (#188) (2 weeks ago) <Alexey Shekhirin>
-* Bump dependencies version
-* current_opcode fn and rename program_counter to instruction_pointer (#211)
-* Cfg choose create analysis, option on bytecode size limit (#210)
-* Cleanup remove U256 and use u64 for gas calculation (#213)
-
-Consensus bugs:
-* SELFDESTRUCT was not handled correctly. It would remove account/storage but it should just mark it for removal. This bug was here from earlier version of revm. (#175)
-* fix: set gas_block to empty bytecode (#172). Introduced in v1.8.0 with bytecode format.
-
-# v1.9.0
-date: 09.08.2022
-
-Small release. Optimizations
-
-* Cache bytecode hash
-* Move override_spec config from Inspector to cfg
-
-# v1.8.0
-date: 01.08.2022
-
-Medium release, good performance boost. Database trait has changed to support Bytecode.
-
-* Introduce Bytecode format (#156)
-* Update readme files.
-* Merge eth/tests supported.
-
-# v1.7.0
-date: 11.06.2022
-
-small release:
-* Make CacheDB field pub and add few utility functions
-* Rename Byzantine to Byzantium
-
-# v1.6.0
-date: 02.06.2022
-
-Most changes are relayed to CacheDB and how it saved accounts.
-
-* Introduce account `Touched/Cleared/None` state in CacheDB
-* Add missing inspectors `call_end` calls
-* bump dependencies and few standard derives.
-
-# v1.5.0
-date: 09.06.2022
-
-Consensus error related to gas block optimization and `sstore` min stipend. Solution is to make `sstore` instruction as `gas_block_end` as to not spend future instruction gas when checking min stipend condition introduced in EIP-2200.
-
-* Consensus error with gas block for SSTORE stipend check (#124)
-* enable EIP2200 in Istanbul (#125)
-
-# v1.4.1
-date: 06.06.2022
-
-Small release:
-* chore: export evm_inner (#122)
-
-# v1.4.0
-date: 03.06.2022
-
-Small release:
-* fix: BLOCKHASH should return 0 if number not in last 256 blocks (#112)
-* feat: add getters for cachedb (#119)
-* bump some lib versions.
-
-# v1.3.1
-date: 11.4.2022
-
-Small fixes release.
-* Empty keccak constant and remove access_list.clone (#111)
-* chore: typo fixes
-* fix is_static for Inspector initialize_interp
-
-# v1.3.0
-date: 30.4.2022
-
-There are a lot of big changes that are included in this release as revm was integrated inside foundry.
-
-* A lot of changed on Inspector, added new calls and flushed out how it should be called. Big effort mostly driven by Oliver Nordbjerg
-* Big internal refactor and renaming: Machine->Inspector, call/create info are now in structs.
-* feat: add serde support to model types. Thank you Matthias Seitz
-* Added rust feature that sets memory limit on interpreter that is configurable with env.cfg. by Oliver Nordbjerg.
-* Library bumped to higher version.
-
-# v1.2.0
-date 20.1.2022
-
-Changes:
-* Bump revm_precompile and added new feature for k256 lib.
-
-# v1.1.0
-date: 14.1.2022
-
-There is bug introduced in last release with gas blcok optimization, it will crash revm if anywhere in contract is unknown OpCode. And now returning log after execution (ups) included them in eth/tests verification.
-
-Changes:
-* Bug fix for unknown OpCode
-* Omit edgecase high nonce test. tracer gas fix 
-* Some internal cleanup
-
-# v1.0.0
-date: 18.12.2021
-
-It feel's like that the lib is in the state that is okay to promote it to the v1 version. Other that that, a lot of optimizations are done and the inspector trait was rewritten.
-
-Changes: 
-*  web3 db
-*  precalculated gas blocks. Optimization
-*  PC opcode as pointer. Optimization
-*  U256 div_rem optimization
-*  Inspector refactored and it is now closer to Host interface.
-
-Optimization thread: https://github.com/bluealloy/revm/issues/7
-
-
-# v0.5.0
-date: 17.11.2021
-
-A lot of optimization on machine(Interpreter) part, it is now at least 3x faster. On interface side, Error enum was renamed to Return and it is simplified. Additionally if needed gas measuring can be removed with rust feature.
-
-Changes: 
-* push instruction optimized.
-* mload/mstore and memory optimized
-* Gas calculation optimized
-* optimize i256
-* switch stacks from H256 with U256
-* Error's refactor to Return
-* clippy/warnings/fmt cleanup
-* Bump auto_impl to v0.5
-* opcode renaming
-* Gas measurment can be removed with rust features.
-
-# v0.4.1
-date: 02.11.2021
-
-Change in interface and how you can call evm. There is now multiple Database traits for use and inspector is taken on transact call as reference.
-
-* 20ac70b - Database traits made useful.
-* 46b5bcd - EVM Interface changed. Inspector called separately.
-
-
-# v0.3.1
-date: 27.10.2021
-
-remove some warnings for unused imports and done cargo fmt.
-# v0.3.0
-date: 27.10.2021
-
-Interface revamped and now looks a lot better.
-
-Log:
-* 1b1ebd8 - [revm] Interface. Inspector added, Env cleanup. revm-test passes (9 hours ago) <rakita>
-* 351d4e0 - BIG interface change (11 hours ago) <rakita>
-* a723827 - no_sdt to no_std (2 days ago) <rakita>
-* a449bed - [precompiles] spelling, small cleanup (2 days ago) <rakita>
-
-
-# v0.2.2
-
-Same as v0.2.1 but added readme.
-# v0.2.1
-date: 25.10.2021
-
-Big refactor, cleanup changes, and updating tests. EIP-3607 added.
-
-Log:
-* a6e01de - BIG reorg. workspace added. revm-precompile lib (20 minutes ago) <rakita>
-* e50f6d3 - Move merkle trie from revm to eth/tests crate (4 hours ago) <rakita>
-* 633ffd4 - Bump tests to v10.1 (28 hours ago) <rakita>
-* 14b3de1 - Payment overflow check (30 hours ago) <rakita>
-* 6e964ba - EIP-3607: Reject transactions from senders with deployed code (30 hours ago) <rakita>
-
-
-# v0.2.0
-date: 23.10.2021:
-
-Published v0.2.0, first initial version of code. London supported and all eth state test are 100% passing or Istanbul/Berlin/London.
-
-
-### 17.10.2021:
--For past few weeks working on this structure and project in general become really good and I like it. For me it surved as good distraction for past few weeks and i think i am going to get drained if i continue working on it, so i am taking break and i intend to come back after few months and finish it.
-- For status:
-    * machine/spec/opcodes/precompiles(without modexp) feels good and I probably dont need to touch them.
-    * inspector: is what i wanted, full control on insides of EVM so that we can control it and modify it. will probably needs to add some small tweaks to interface but nothing major.
-    * subroutines: Feels okay but it needs more scrutiny just to be sure that all corner cases are covered.
-    * Test that are failing (~20) are mostly related to EIP-158: State clearing. For EIP-158 I will time to do it properly.
-    * There is probably benefit of replaing HashMap hasher with something simpler, but this is research for another time.
-## Project structure: