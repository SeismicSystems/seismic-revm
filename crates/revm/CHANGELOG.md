--- conflicted
+++ resolved
@@ -5,8 +5,6 @@
 and this project adheres to [Semantic Versioning](https://semver.org/spec/v2.0.0.html).
 
 ## [Unreleased]
-<<<<<<< HEAD
-=======
 
 ## [23.1.0](https://github.com/bluealloy/revm/compare/revm-v23.0.0...revm-v23.1.0) - 2025-05-07
 
@@ -1156,5 +1154,4 @@
     * subroutines: Feels okay but it needs more scrutiny just to be sure that all corner cases are covered.
     * Test that are failing (~20) are mostly related to EIP-158: State clearing. For EIP-158 I will time to do it properly.
     * There is probably benefit of replaing HashMap hasher with something simpler, but this is research for another time.
-## Project structure:
->>>>>>> 37925695
+## Project structure: