[package]
name = "revm"
description = "Revm - Rust Ethereum Virtual Machine"
version = "14.0.1"
authors.workspace = true
edition.workspace = true
keywords.workspace = true
license.workspace = true
repository.workspace = true
readme.workspace = true

[package.metadata.docs.rs]
all-features = true
rustdoc-args = ["--cfg", "docsrs"]

[lints.rust]
unreachable_pub = "warn"
unused_must_use = "deny"
rust_2018_idioms = "deny"

[lints.rustdoc]
all = "warn"

[dependencies]
# revm
interpreter.workspace = true
precompile.workspace = true
wiring.workspace = true
primitives.workspace = true
database-interface.workspace = true
state.workspace = true
specification.workspace = true
bytecode.workspace = true
database = { workspace = true, optional = true }
transaction.workspace = true

# misc
derive-where = { version = "1.2.7", default-features = false }
dyn-clone = "1.0"

# Optional
serde = { version = "1.0", default-features = false, features = [
    "derive",
    "rc",
], optional = true }

[dev-dependencies]
database.workspace = true
alloy-sol-types = { version = "0.8.2", default-features = false, features = [
    "std",
] }
ethers-contract = { version = "2.0.14", default-features = false }
anyhow = "1.0.89"
criterion = "0.5"
indicatif = "0.17"
reqwest = { version = "0.12" }
rstest = "0.22.0"

alloy-provider = "0.4.2"

[features]
default = ["std", "c-kzg", "secp256k1", "portable", "blst"]
std = ["serde?/std", "interpreter/std", "precompile/std"]
hashbrown = ["interpreter/hashbrown", "precompile/hashbrown"]
serde = [
    "dep:serde",
    "interpreter/serde",
    "database-interface/serde",
    "primitives/serde",
]
<<<<<<< HEAD
hashbrown = ["revm-interpreter/hashbrown", "revm-precompile/hashbrown"]
serde = ["dep:serde", "revm-interpreter/serde"]
serde-json = ["serde", "dep:serde_json"]
arbitrary = ["revm-interpreter/arbitrary"]
asm-keccak = ["revm-interpreter/asm-keccak", "revm-precompile/asm-keccak"]
portable = ["revm-precompile/portable", "revm-interpreter/portable"]
seismic = ["alloy-sol-types/seismic"]
test-utils = []

optimism = ["revm-interpreter/optimism", "revm-precompile/optimism"]
# Optimism default handler enabled Optimism handler register by default in EvmBuilder.
optimism-default-handler = [
    "optimism",
    "revm-precompile/optimism-default-handler",
    "revm-interpreter/optimism-default-handler",
]
negate-optimism-default-handler = [
    "revm-precompile/negate-optimism-default-handler",
    "revm-interpreter/negate-optimism-default-handler",
]

ethersdb = ["std", "dep:tokio", "dep:ethers-providers", "dep:ethers-core"]

alloydb = [
    "std",
    "dep:tokio",
    "dep:alloy-provider",
    "dep:alloy-eips",
    "dep:alloy-transport",
]
=======
arbitrary = ["primitives/arbitrary"]
asm-keccak = ["primitives/asm-keccak"]
portable = ["wiring/portable"]

test-utils = ["database"]
>>>>>>> bbc8d81d

dev = [
    "memory_limit",
    "optional_balance_check",
    "optional_block_gas_limit",
    "optional_eip3607",
    "optional_gas_refund",
    "optional_no_base_fee",
]
memory_limit = ["wiring/memory_limit", "interpreter/memory_limit"]
optional_balance_check = ["wiring/optional_balance_check"]
optional_block_gas_limit = ["wiring/optional_block_gas_limit"]
optional_eip3607 = ["wiring/optional_eip3607"]
optional_gas_refund = ["wiring/optional_gas_refund"]
optional_no_base_fee = ["wiring/optional_no_base_fee"]

# See comments in `precompile`
secp256k1 = ["precompile/secp256k1"]
c-kzg = ["precompile/c-kzg"]
# `kzg-rs` is not audited but useful for `no_std` environment, use it with causing and default to `c-kzg` if possible.
kzg-rs = ["precompile/kzg-rs"]
blst = ["precompile/blst"]<|MERGE_RESOLUTION|>--- conflicted
+++ resolved
@@ -68,44 +68,11 @@
     "database-interface/serde",
     "primitives/serde",
 ]
-<<<<<<< HEAD
-hashbrown = ["revm-interpreter/hashbrown", "revm-precompile/hashbrown"]
-serde = ["dep:serde", "revm-interpreter/serde"]
-serde-json = ["serde", "dep:serde_json"]
-arbitrary = ["revm-interpreter/arbitrary"]
-asm-keccak = ["revm-interpreter/asm-keccak", "revm-precompile/asm-keccak"]
-portable = ["revm-precompile/portable", "revm-interpreter/portable"]
-seismic = ["alloy-sol-types/seismic"]
-test-utils = []
-
-optimism = ["revm-interpreter/optimism", "revm-precompile/optimism"]
-# Optimism default handler enabled Optimism handler register by default in EvmBuilder.
-optimism-default-handler = [
-    "optimism",
-    "revm-precompile/optimism-default-handler",
-    "revm-interpreter/optimism-default-handler",
-]
-negate-optimism-default-handler = [
-    "revm-precompile/negate-optimism-default-handler",
-    "revm-interpreter/negate-optimism-default-handler",
-]
-
-ethersdb = ["std", "dep:tokio", "dep:ethers-providers", "dep:ethers-core"]
-
-alloydb = [
-    "std",
-    "dep:tokio",
-    "dep:alloy-provider",
-    "dep:alloy-eips",
-    "dep:alloy-transport",
-]
-=======
 arbitrary = ["primitives/arbitrary"]
 asm-keccak = ["primitives/asm-keccak"]
 portable = ["wiring/portable"]
 
 test-utils = ["database"]
->>>>>>> bbc8d81d
 
 dev = [
     "memory_limit",
