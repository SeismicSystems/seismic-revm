[package]
authors = ["Dragan Rakita <dragan0rakita@gmail.com>"]
description = "revm - Rust Ethereum Virtual Machine"
edition = "2021"
keywords = ["no_std", "ethereum", "evm", "revm"]
license = "MIT"
name = "revm"
repository = "https://github.com/bluealloy/revm"
version = "18.0.0"
readme = "../../README.md"

[package.metadata.docs.rs]
all-features = true
rustdoc-args = ["--cfg", "docsrs"]

[lints.rust]
unreachable_pub = "warn"
unused_must_use = "deny"
rust_2018_idioms = "deny"

[lints.rustdoc]
all = "warn"

[dependencies]
# revm
revm-interpreter = { path = "../interpreter", version = "14.0.0", default-features = false }
revm-precompile = { path = "../precompile", version = "15.0.0", default-features = false }

# misc
auto_impl = { version = "1.2", default-features = false }
cfg-if = "1.0"
dyn-clone = "1.0"

# Optional
serde = { version = "1.0", default-features = false, features = [
    "derive",
    "rc",
], optional = true }
serde_json = { version = "1.0", default-features = false, features = [
    "alloc",
], optional = true }

# ethersdb
tokio = { version = "1.40", features = [
    "rt-multi-thread",
    "macros",
], optional = true }
ethers-providers = { version = "2.0", optional = true }
ethers-core = { version = "2.0", optional = true }

# alloydb
alloy-provider = { version = "0.5.4", optional = true, default-features = false }
alloy-eips = { version = "0.5.4", optional = true, default-features = false }
alloy-transport = { version = "0.5.4", optional = true, default-features = false }
<<<<<<< HEAD
alloy-primitives = { version = "0.8.8", default-features = false, features = [
    "rlp",
    "map",
] }
alloy-rlp = { version = "0.3", default-features = false, features = [
    "arrayvec",
    "derive",
] }

#seismic
anyhow = "1.0.86" # Moved from dev-deps to dependencies. to refine
schnorrkel = "0.11.2"
merlin = "3.0.0"
rand_core = { version = "0.6.4", default-features = false }
tiny-keccak = { version = "2.0", features = ["tuple_hash"] }

=======
>>>>>>> 03e80ca4

[dev-dependencies]
alloy-sol-types = { version = "0.8.2", default-features = false, features = [
    "std",
] }
ethers-contract = { version = "2.0.14", default-features = false }
<<<<<<< HEAD
=======
anyhow = "1.0.87"
>>>>>>> 03e80ca4
criterion = "0.5"
indicatif = "0.17"
reqwest = { version = "0.12" }
rstest = "0.22.0"
alloy-provider = "0.5.3"

[features]
default = ["std", "c-kzg", "secp256k1", "portable", "blst", "seismic"]
std = [
    "serde?/std",
    "serde_json?/std",
    "serde_json?/preserve_order",
    "revm-interpreter/std",
    "revm-precompile/std",
]
hashbrown = ["revm-interpreter/hashbrown", "revm-precompile/hashbrown"]
serde = ["dep:serde", "revm-interpreter/serde"]
serde-json = ["serde", "dep:serde_json"]
arbitrary = ["revm-interpreter/arbitrary"]
asm-keccak = ["revm-interpreter/asm-keccak", "revm-precompile/asm-keccak"]
portable = ["revm-precompile/portable", "revm-interpreter/portable"]
test-utils = []

optimism = ["revm-interpreter/optimism", "revm-precompile/optimism"]
seismic = ["revm-precompile/seismic"]
# Optimism default handler enabled Optimism handler register by default in EvmBuilder.
optimism-default-handler = [
    "optimism",
    "revm-precompile/optimism-default-handler",
    "revm-interpreter/optimism-default-handler",
]
negate-optimism-default-handler = [
    "revm-precompile/negate-optimism-default-handler",
    "revm-interpreter/negate-optimism-default-handler",
]

ethersdb = ["std", "dep:tokio", "dep:ethers-providers", "dep:ethers-core"]

alloydb = [
    "std",
    "dep:tokio",
    "dep:alloy-provider",
    "dep:alloy-eips",
    "dep:alloy-transport",
]

dev = [
    "memory_limit",
    "optional_balance_check",
    "optional_block_gas_limit",
    "optional_eip3607",
    "optional_gas_refund",
    "optional_no_base_fee",
    "optional_beneficiary_reward",
]
memory_limit = ["revm-interpreter/memory_limit"]
optional_balance_check = ["revm-interpreter/optional_balance_check"]
optional_block_gas_limit = ["revm-interpreter/optional_block_gas_limit"]
optional_eip3607 = ["revm-interpreter/optional_eip3607"]
optional_gas_refund = ["revm-interpreter/optional_gas_refund"]
optional_no_base_fee = ["revm-interpreter/optional_no_base_fee"]
optional_beneficiary_reward = ["revm-interpreter/optional_beneficiary_reward"]

# See comments in `revm-precompile`
secp256k1 = ["revm-precompile/secp256k1"]
c-kzg = ["revm-precompile/c-kzg"]
# `kzg-rs` is not audited but useful for `no_std` environment, use it with causing and default to `c-kzg` if possible.
kzg-rs = ["revm-precompile/kzg-rs"]
blst = ["revm-precompile/blst"]

[[example]]
name = "fork_ref_transact"
path = "../../examples/fork_ref_transact.rs"
required-features = ["ethersdb"]

[[example]]
name = "generate_block_traces"
path = "../../examples/generate_block_traces.rs"
required-features = ["std", "serde-json", "ethersdb"]

[[example]]
name = "db_by_ref"
path = "../../examples/db_by_ref.rs"
required-features = ["std", "serde-json"]

#[[example]]
#name = "uniswap_v2_usdc_swap"
#path = "../../examples/uniswap_v2_usdc_swap.rs"
#required-features = ["alloydb"]

[[bench]]
name = "bench"
path = "benches/bench.rs"
harness = false<|MERGE_RESOLUTION|>--- conflicted
+++ resolved
@@ -52,7 +52,6 @@
 alloy-provider = { version = "0.5.4", optional = true, default-features = false }
 alloy-eips = { version = "0.5.4", optional = true, default-features = false }
 alloy-transport = { version = "0.5.4", optional = true, default-features = false }
-<<<<<<< HEAD
 alloy-primitives = { version = "0.8.8", default-features = false, features = [
     "rlp",
     "map",
@@ -69,18 +68,13 @@
 rand_core = { version = "0.6.4", default-features = false }
 tiny-keccak = { version = "2.0", features = ["tuple_hash"] }
 
-=======
->>>>>>> 03e80ca4
 
 [dev-dependencies]
 alloy-sol-types = { version = "0.8.2", default-features = false, features = [
     "std",
 ] }
 ethers-contract = { version = "2.0.14", default-features = false }
-<<<<<<< HEAD
-=======
 anyhow = "1.0.87"
->>>>>>> 03e80ca4
 criterion = "0.5"
 indicatif = "0.17"
 reqwest = { version = "0.12" }
