//! Optimism-specific constants, types, and helpers.
#![cfg_attr(not(test), warn(unused_crate_dependencies))]
#![cfg_attr(not(feature = "std"), no_std)]

mod account_info;
mod types;
pub use bytecode;

pub use account_info::AccountInfo;
pub use bytecode::Bytecode;
pub use primitives;
pub use primitives::alloy_primitives::FlaggedStorage;
pub use types::{EvmState, EvmStorage, TransientStorage};

use bitflags::bitflags;
use core::hash::Hash;
use primitives::hardfork::SpecId;
use primitives::{HashMap, StorageKey, StorageValue};

/// Account type used inside Journal to track changed to state.
#[derive(Debug, Clone, PartialEq, Eq, Default)]
#[cfg_attr(feature = "serde", derive(serde::Serialize, serde::Deserialize))]
pub struct Account {
    /// Balance, nonce, and code
    pub info: AccountInfo,
    /// Storage cache
    pub storage: EvmStorage,
    /// Account status flags
    pub status: AccountStatus,
}

impl Account {
    /// Creates new account and mark it as non existing.
    pub fn new_not_existing() -> Self {
        Self {
            info: AccountInfo::default(),
            storage: HashMap::default(),
            status: AccountStatus::LoadedAsNotExisting,
        }
    }

    /// Checks if account is empty and check if empty state before spurious dragon hardfork.
    #[inline]
    pub fn state_clear_aware_is_empty(&self, spec: SpecId) -> bool {
        if SpecId::is_enabled_in(spec, SpecId::SPURIOUS_DRAGON) {
            self.is_empty()
        } else {
            let loaded_not_existing = self.is_loaded_as_not_existing();
            let is_not_touched = !self.is_touched();
            loaded_not_existing && is_not_touched
        }
    }

    /// Marks the account as self destructed.
    pub fn mark_selfdestruct(&mut self) {
        self.status |= AccountStatus::SelfDestructed;
    }

    /// Unmarks the account as self destructed.
    pub fn unmark_selfdestruct(&mut self) {
        self.status -= AccountStatus::SelfDestructed;
    }

    /// Is account marked for self destruct.
    pub fn is_selfdestructed(&self) -> bool {
        self.status.contains(AccountStatus::SelfDestructed)
    }

    /// Marks the account as touched
    pub fn mark_touch(&mut self) {
        self.status |= AccountStatus::Touched;
    }

    /// Unmarks the touch flag.
    pub fn unmark_touch(&mut self) {
        self.status -= AccountStatus::Touched;
    }

    /// If account status is marked as touched.
    pub fn is_touched(&self) -> bool {
        self.status.contains(AccountStatus::Touched)
    }

    /// Marks the account as newly created.
    pub fn mark_created(&mut self) {
        self.status |= AccountStatus::Created;
    }

    /// Unmarks the created flag.
    pub fn unmark_created(&mut self) {
        self.status -= AccountStatus::Created;
    }

    /// Marks the account as cold.
    pub fn mark_cold(&mut self) {
        self.status |= AccountStatus::Cold;
    }

    /// Marks the account as warm and return true if it was previously cold.
    pub fn mark_warm(&mut self) -> bool {
        if self.status.contains(AccountStatus::Cold) {
            self.status -= AccountStatus::Cold;
            true
        } else {
            false
        }
    }

    /// Is account loaded as not existing from database.
    ///
    /// This is needed for pre spurious dragon hardforks where
    /// existing and empty were two separate states.
    pub fn is_loaded_as_not_existing(&self) -> bool {
        self.status.contains(AccountStatus::LoadedAsNotExisting)
    }

    /// Is account newly created in this transaction.
    pub fn is_created(&self) -> bool {
        self.status.contains(AccountStatus::Created)
    }

    /// Is account empty, check if nonce and balance are zero and code is empty.
    pub fn is_empty(&self) -> bool {
        self.info.is_empty()
    }

    /// Returns an iterator over the storage slots that have been changed.
    ///
    /// See also [EvmStorageSlot::is_changed].
    pub fn changed_storage_slots(&self) -> impl Iterator<Item = (&StorageKey, &EvmStorageSlot)> {
        self.storage.iter().filter(|(_, slot)| slot.is_changed())
    }

    /// Sets account info and returns self for method chaining.
    pub fn with_info(mut self, info: AccountInfo) -> Self {
        self.info = info;
        self
    }

    /// Populates storage from an iterator of storage slots and returns self for method chaining.
    pub fn with_storage<I>(mut self, storage_iter: I) -> Self
    where
        I: Iterator<Item = (StorageKey, EvmStorageSlot)>,
    {
        for (key, slot) in storage_iter {
            self.storage.insert(key, slot);
        }
        self
    }

    /// Marks the account as self destructed and returns self for method chaining.
    pub fn with_selfdestruct_mark(mut self) -> Self {
        self.mark_selfdestruct();
        self
    }

    /// Marks the account as touched and returns self for method chaining.
    pub fn with_touched_mark(mut self) -> Self {
        self.mark_touch();
        self
    }

    /// Marks the account as newly created and returns self for method chaining.
    pub fn with_created_mark(mut self) -> Self {
        self.mark_created();
        self
    }

    /// Marks the account as cold and returns self for method chaining.
    pub fn with_cold_mark(mut self) -> Self {
        self.mark_cold();
        self
    }

    /// Marks the account as warm (not cold) and returns self for method chaining.
    /// Also returns whether the account was previously cold.
    pub fn with_warm_mark(mut self) -> (Self, bool) {
        let was_cold = self.mark_warm();
        (self, was_cold)
    }

    /// Variant of with_warm_mark that doesn't return the previous state.
    pub fn with_warm(mut self) -> Self {
        self.mark_warm();
        self
    }
}

impl From<AccountInfo> for Account {
    fn from(info: AccountInfo) -> Self {
        Self {
            info,
            storage: HashMap::default(),
            status: AccountStatus::Loaded,
        }
    }
}

// The `bitflags!` macro generates `struct`s that manage a set of flags.
bitflags! {
    /// Account status flags. Generated by bitflags crate.
    #[derive(Debug, Clone, Copy, PartialEq, Eq, PartialOrd, Ord, Hash)]
    #[cfg_attr(feature = "serde", derive(serde::Serialize, serde::Deserialize))]
    #[cfg_attr(feature = "serde", serde(transparent))]
    pub struct AccountStatus: u8 {
        /// When account is loaded but not touched or interacted with.
        /// This is the default state.
        const Loaded = 0b00000000;
        /// When account is newly created we will not access database
        /// to fetch storage values
        const Created = 0b00000001;
        /// If account is marked for self destruction.
        const SelfDestructed = 0b00000010;
        /// Only when account is marked as touched we will save it to database.
        const Touched = 0b00000100;
        /// used only for pre spurious dragon hardforks where existing and empty were two separate states.
        /// it became same state after EIP-161: State trie clearing
        const LoadedAsNotExisting = 0b0001000;
        /// used to mark account as cold
        const Cold = 0b0010000;
    }
}

impl Default for AccountStatus {
    fn default() -> Self {
        Self::Loaded
    }
}

/// This type keeps track of the current value of a storage slot.
#[derive(Debug, Clone, Default, PartialEq, Eq, Hash)]
#[cfg_attr(feature = "serde", derive(serde::Serialize, serde::Deserialize))]
pub struct EvmStorageSlot {
<<<<<<< HEAD
    /// Original value of the storage slot.
    pub original_value: FlaggedStorage,
    /// Present value of the storage slot.
    pub present_value: FlaggedStorage,
    /// Represents if the storage slot is cold.
=======
    /// Original value of the storage slot
    pub original_value: StorageValue,
    /// Present value of the storage slot
    pub present_value: StorageValue,
    /// Represents if the storage slot is cold
>>>>>>> b287ce02
    pub is_cold: bool,
}

impl EvmStorageSlot {
    /// Creates a new _unchanged_ `EvmStorageSlot` for the given value.
<<<<<<< HEAD
    pub fn new(original: FlaggedStorage) -> Self {
=======
    pub fn new(original: StorageValue) -> Self {
>>>>>>> b287ce02
        Self {
            original_value: original,
            present_value: original,
            is_cold: false,
        }
    }

    /// Creates a new _changed_ `EvmStorageSlot`.
<<<<<<< HEAD
    pub fn new_changed(original_value: FlaggedStorage, present_value: FlaggedStorage) -> Self {
=======
    pub fn new_changed(original_value: StorageValue, present_value: StorageValue) -> Self {
>>>>>>> b287ce02
        Self {
            original_value,
            present_value,
            is_cold: false,
        }
    }
    /// Returns true if the present value differs from the original value.
    pub fn is_changed(&self) -> bool {
        self.original_value != self.present_value
    }

    /// Returns the original value of the storage slot.
<<<<<<< HEAD
    pub fn original_value(&self) -> FlaggedStorage {
=======
    pub fn original_value(&self) -> StorageValue {
>>>>>>> b287ce02
        self.original_value
    }

    /// Returns the current value of the storage slot.
<<<<<<< HEAD
    pub fn present_value(&self) -> FlaggedStorage {
=======
    pub fn present_value(&self) -> StorageValue {
>>>>>>> b287ce02
        self.present_value
    }

    /// Marks the storage slot as cold.
    pub fn mark_cold(&mut self) {
        self.is_cold = true;
    }

    /// Marks the storage slot as warm and returns a bool indicating if it was previously cold.
    pub fn mark_warm(&mut self) -> bool {
        core::mem::replace(&mut self.is_cold, false)
    }
}

#[cfg(test)]
mod tests {
    use super::*;
    use crate::EvmStorageSlot;
    use primitives::{StorageKey, KECCAK_EMPTY, U256};

    #[test]
    fn account_is_empty_balance() {
        let mut account = Account::default();
        assert!(account.is_empty());

        account.info.balance = U256::from(1);
        assert!(!account.is_empty());

        account.info.balance = U256::ZERO;
        assert!(account.is_empty());
    }

    #[test]
    fn account_is_empty_nonce() {
        let mut account = Account::default();
        assert!(account.is_empty());

        account.info.nonce = 1;
        assert!(!account.is_empty());

        account.info.nonce = 0;
        assert!(account.is_empty());
    }

    #[test]
    fn account_is_empty_code_hash() {
        let mut account = Account::default();
        assert!(account.is_empty());

        account.info.code_hash = [1; 32].into();
        assert!(!account.is_empty());

        account.info.code_hash = [0; 32].into();
        assert!(account.is_empty());

        account.info.code_hash = KECCAK_EMPTY;
        assert!(account.is_empty());
    }

    #[test]
    fn account_state() {
        let mut account = Account::default();

        assert!(!account.is_touched());
        assert!(!account.is_selfdestructed());

        account.mark_touch();
        assert!(account.is_touched());
        assert!(!account.is_selfdestructed());

        account.mark_selfdestruct();
        assert!(account.is_touched());
        assert!(account.is_selfdestructed());

        account.unmark_selfdestruct();
        assert!(account.is_touched());
        assert!(!account.is_selfdestructed());
    }

    #[test]
    fn account_is_cold() {
        let mut account = Account::default();

        // Account is not cold by default
        assert!(!account.status.contains(crate::AccountStatus::Cold));

        // When marking warm account as warm again, it should return false
        assert!(!account.mark_warm());

        // Mark account as cold
        account.mark_cold();

        // Account is cold
        assert!(account.status.contains(crate::AccountStatus::Cold));

        // When marking cold account as warm, it should return true
        assert!(account.mark_warm());
    }

    #[test]
    fn test_account_with_info() {
        let info = AccountInfo::default();
        let account = Account::default().with_info(info.clone());

        assert_eq!(account.info, info);
        assert_eq!(account.storage, HashMap::default());
        assert_eq!(account.status, AccountStatus::Loaded);
    }

    #[test]
    fn test_account_with_storage() {
        let mut storage = HashMap::new();
<<<<<<< HEAD
        let key1 = U256::from(1);
        let key2 = U256::from(2);
        let slot1 = EvmStorageSlot::new(U256::from(10).into());
        let slot2 = EvmStorageSlot::new(U256::from(20).into());
=======
        let key1 = StorageKey::from(1);
        let key2 = StorageKey::from(2);
        let slot1 = EvmStorageSlot::new(StorageValue::from(10));
        let slot2 = EvmStorageSlot::new(StorageValue::from(20));
>>>>>>> b287ce02

        storage.insert(key1, slot1.clone());
        storage.insert(key2, slot2.clone());

        let account = Account::default().with_storage(storage.clone().into_iter());

        assert_eq!(account.storage.len(), 2);
        assert_eq!(account.storage.get(&key1), Some(&slot1));
        assert_eq!(account.storage.get(&key2), Some(&slot2));
    }

    #[test]
    fn test_account_with_selfdestruct_mark() {
        let account = Account::default().with_selfdestruct_mark();

        assert!(account.is_selfdestructed());
        assert!(!account.is_touched());
        assert!(!account.is_created());
    }

    #[test]
    fn test_account_with_touched_mark() {
        let account = Account::default().with_touched_mark();

        assert!(!account.is_selfdestructed());
        assert!(account.is_touched());
        assert!(!account.is_created());
    }

    #[test]
    fn test_account_with_created_mark() {
        let account = Account::default().with_created_mark();

        assert!(!account.is_selfdestructed());
        assert!(!account.is_touched());
        assert!(account.is_created());
    }

    #[test]
    fn test_account_with_cold_mark() {
        let account = Account::default().with_cold_mark();

        assert!(account.status.contains(AccountStatus::Cold));
    }

    #[test]
    fn test_account_with_warm_mark() {
        // Start with a cold account
        let cold_account = Account::default().with_cold_mark();
        assert!(cold_account.status.contains(AccountStatus::Cold));

        // Use with_warm_mark to warm it
        let (warm_account, was_cold) = cold_account.with_warm_mark();

        // Check that it's now warm and previously was cold
        assert!(!warm_account.status.contains(AccountStatus::Cold));
        assert!(was_cold);

        // Try with an already warm account
        let (still_warm_account, was_cold) = warm_account.with_warm_mark();
        assert!(!still_warm_account.status.contains(AccountStatus::Cold));
        assert!(!was_cold);
    }

    #[test]
    fn test_account_with_warm() {
        // Start with a cold account
        let cold_account = Account::default().with_cold_mark();
        assert!(cold_account.status.contains(AccountStatus::Cold));

        // Use with_warm to warm it
        let warm_account = cold_account.with_warm();

        // Check that it's now warm
        assert!(!warm_account.status.contains(AccountStatus::Cold));
    }

    #[test]
    fn test_account_builder_chaining() {
        let info = AccountInfo {
            nonce: 5,
            ..AccountInfo::default()
        };

<<<<<<< HEAD
        let slot_key = U256::from(42);
        let slot_value = EvmStorageSlot::new(U256::from(123).into());
=======
        let slot_key = StorageKey::from(42);
        let slot_value = EvmStorageSlot::new(StorageValue::from(123));
>>>>>>> b287ce02
        let mut storage = HashMap::new();
        storage.insert(slot_key, slot_value.clone());

        // Chain multiple builder methods together
        let account = Account::default()
            .with_info(info.clone())
            .with_storage(storage.into_iter())
            .with_created_mark()
            .with_touched_mark()
            .with_cold_mark()
            .with_warm();

        // Verify all modifications were applied
        assert_eq!(account.info, info);
        assert_eq!(account.storage.get(&slot_key), Some(&slot_value));
        assert!(account.is_created());
        assert!(account.is_touched());
        assert!(!account.status.contains(AccountStatus::Cold));
    }
}<|MERGE_RESOLUTION|>--- conflicted
+++ resolved
@@ -15,7 +15,7 @@
 use bitflags::bitflags;
 use core::hash::Hash;
 use primitives::hardfork::SpecId;
-use primitives::{HashMap, StorageKey, StorageValue};
+use primitives::{HashMap, StorageKey};
 
 /// Account type used inside Journal to track changed to state.
 #[derive(Debug, Clone, PartialEq, Eq, Default)]
@@ -231,29 +231,17 @@
 #[derive(Debug, Clone, Default, PartialEq, Eq, Hash)]
 #[cfg_attr(feature = "serde", derive(serde::Serialize, serde::Deserialize))]
 pub struct EvmStorageSlot {
-<<<<<<< HEAD
     /// Original value of the storage slot.
     pub original_value: FlaggedStorage,
     /// Present value of the storage slot.
     pub present_value: FlaggedStorage,
     /// Represents if the storage slot is cold.
-=======
-    /// Original value of the storage slot
-    pub original_value: StorageValue,
-    /// Present value of the storage slot
-    pub present_value: StorageValue,
-    /// Represents if the storage slot is cold
->>>>>>> b287ce02
     pub is_cold: bool,
 }
 
 impl EvmStorageSlot {
     /// Creates a new _unchanged_ `EvmStorageSlot` for the given value.
-<<<<<<< HEAD
     pub fn new(original: FlaggedStorage) -> Self {
-=======
-    pub fn new(original: StorageValue) -> Self {
->>>>>>> b287ce02
         Self {
             original_value: original,
             present_value: original,
@@ -262,11 +250,7 @@
     }
 
     /// Creates a new _changed_ `EvmStorageSlot`.
-<<<<<<< HEAD
     pub fn new_changed(original_value: FlaggedStorage, present_value: FlaggedStorage) -> Self {
-=======
-    pub fn new_changed(original_value: StorageValue, present_value: StorageValue) -> Self {
->>>>>>> b287ce02
         Self {
             original_value,
             present_value,
@@ -279,20 +263,12 @@
     }
 
     /// Returns the original value of the storage slot.
-<<<<<<< HEAD
     pub fn original_value(&self) -> FlaggedStorage {
-=======
-    pub fn original_value(&self) -> StorageValue {
->>>>>>> b287ce02
         self.original_value
     }
 
     /// Returns the current value of the storage slot.
-<<<<<<< HEAD
     pub fn present_value(&self) -> FlaggedStorage {
-=======
-    pub fn present_value(&self) -> StorageValue {
->>>>>>> b287ce02
         self.present_value
     }
 
@@ -311,7 +287,7 @@
 mod tests {
     use super::*;
     use crate::EvmStorageSlot;
-    use primitives::{StorageKey, KECCAK_EMPTY, U256};
+    use primitives::{KECCAK_EMPTY, U256};
 
     #[test]
     fn account_is_empty_balance() {
@@ -405,17 +381,10 @@
     #[test]
     fn test_account_with_storage() {
         let mut storage = HashMap::new();
-<<<<<<< HEAD
         let key1 = U256::from(1);
         let key2 = U256::from(2);
         let slot1 = EvmStorageSlot::new(U256::from(10).into());
         let slot2 = EvmStorageSlot::new(U256::from(20).into());
-=======
-        let key1 = StorageKey::from(1);
-        let key2 = StorageKey::from(2);
-        let slot1 = EvmStorageSlot::new(StorageValue::from(10));
-        let slot2 = EvmStorageSlot::new(StorageValue::from(20));
->>>>>>> b287ce02
 
         storage.insert(key1, slot1.clone());
         storage.insert(key2, slot2.clone());
@@ -500,13 +469,8 @@
             ..AccountInfo::default()
         };
 
-<<<<<<< HEAD
         let slot_key = U256::from(42);
         let slot_value = EvmStorageSlot::new(U256::from(123).into());
-=======
-        let slot_key = StorageKey::from(42);
-        let slot_value = EvmStorageSlot::new(StorageValue::from(123));
->>>>>>> b287ce02
         let mut storage = HashMap::new();
         storage.insert(slot_key, slot_value.clone());
 
