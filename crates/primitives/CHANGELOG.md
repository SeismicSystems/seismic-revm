# Changelog
All notable changes to this project will be documented in this file.

The format is based on [Keep a Changelog](https://keepachangelog.com/en/1.0.0/),
and this project adheres to [Semantic Versioning](https://semver.org/spec/v2.0.0.html).

## [Unreleased]
<<<<<<< HEAD
=======

## [19.0.0](https://github.com/bluealloy/revm/compare/revm-primitives-v18.0.0...revm-primitives-v19.0.0) - 2025-05-07

### Added

- *(Osaka)* disable EOF ([#2480](https://github.com/bluealloy/revm/pull/2480))
- *(EOF)* Changes needed for devnet-1 ([#2377](https://github.com/bluealloy/revm/pull/2377))

### Other

- copy edit The Book ([#2463](https://github.com/bluealloy/revm/pull/2463))
- bump dependency version ([#2431](https://github.com/bluealloy/revm/pull/2431))
- fixed broken link ([#2421](https://github.com/bluealloy/revm/pull/2421))
- replaced SpecId enumn with num_enum ([#2420](https://github.com/bluealloy/revm/pull/2420))
- bump stable tests, introduce lints ([#2403](https://github.com/bluealloy/revm/pull/2403))

## [18.0.0](https://github.com/bluealloy/revm/compare/revm-primitives-v17.0.0...revm-primitives-v18.0.0) - 2025-04-09

### Other

- add 0x prefix to b256! and address! calls ([#2345](https://github.com/bluealloy/revm/pull/2345))

## [17.0.0](https://github.com/bluealloy/revm/compare/revm-primitives-v16.0.0...revm-primitives-v17.0.0) - 2025-03-28

### Other

- Remove LATEST variant from SpecId enum ([#2299](https://github.com/bluealloy/revm/pull/2299))
- make number more readable ([#2300](https://github.com/bluealloy/revm/pull/2300))

## [16.0.0](https://github.com/bluealloy/revm/compare/revm-primitives-v16.0.0-alpha.5...revm-primitives-v16.0.0) - 2025-03-24

Stable version

## [16.0.0-alpha.5](https://github.com/bluealloy/revm/compare/revm-primitives-v16.0.0-alpha.4...revm-primitives-v16.0.0-alpha.5) - 2025-03-21

### Other

- make str to SpecId conversion fallible ([#2236](https://github.com/bluealloy/revm/pull/2236))
- remove blockhash windows const ([#2228](https://github.com/bluealloy/revm/pull/2228))

## [16.0.0-alpha.4](https://github.com/bluealloy/revm/compare/revm-primitives-v16.0.0-alpha.3...revm-primitives-v16.0.0-alpha.4) - 2025-03-16

### Added

- *(docs)* MyEvm example and book cleanup ([#2218](https://github.com/bluealloy/revm/pull/2218))

## [16.0.0-alpha.3](https://github.com/bluealloy/revm/compare/revm-primitives-v16.0.0-alpha.2...revm-primitives-v16.0.0-alpha.3) - 2025-03-11

### Fixed

- correct propagate features ([#2177](https://github.com/bluealloy/revm/pull/2177))

## [16.0.0-alpha.2](https://github.com/bluealloy/revm/compare/revm-primitives-v16.0.0-alpha.1...revm-primitives-v16.0.0-alpha.2) - 2025-03-10

### Added

- remove specification crate ([#2165](https://github.com/bluealloy/revm/pull/2165))

### Other

- move all dependencies to workspace ([#2092](https://github.com/bluealloy/revm/pull/2092))

## [16.0.0-alpha.1](https://github.com/bluealloy/revm/compare/revm-primitives-v15.1.0...revm-primitives-v16.0.0-alpha.1) - 2025-02-16

### Added

- *(eip7702)* apply latest EIP-7702 changes, backport from v52 (#1969)
- simplify Transaction trait (#1959)
- restructuring Part6 transaction crate (#1814)
- restructure Part2 database crate (#1784)
- project restructuring Part1 (#1776)
- to_plain_state (#1778)
- introducing EvmWiring, a chain-specific configuration (#1672)

### Other

- backport op l1 fetch perf (#2076)
- Bump licence year to 2025 (#2058)
- align crates versions (#1983)
- Update HISTORY_STORAGE_ADDRESS (#1946)
- fix comments and docs into more sensible (#1920)
- *(primitives)* replace HashMap re-exports with alloy_primitives::map (#1805)

## [15.1.0](https://github.com/bluealloy/revm/compare/revm-primitives-v14.0.0...revm-primitives-v15.1.0) - 2024-12-26

### Added

- blst reprice, remove g1/g2 mul, eest test bump ([#1951](https://github.com/bluealloy/revm/pull/1951))
- add Isthmus spec ([#1948](https://github.com/bluealloy/revm/pull/1948))
- eip7691 fraction update ([#1900](https://github.com/bluealloy/revm/pull/1900))
- apply latest EIP-7702 changes ([#1850](https://github.com/bluealloy/revm/pull/1850))
- *(Prague)* EIP-7623 Increase Calldata Cost ([#1744](https://github.com/bluealloy/revm/pull/1744))

### Other

- eip7702 chainid u256 change ([#1950](https://github.com/bluealloy/revm/pull/1950))
- Uncouple blob count between CL and EL ([#1899](https://github.com/bluealloy/revm/pull/1899))

## [14.0.0](https://github.com/bluealloy/revm/compare/revm-primitives-v13.0.0...revm-primitives-v14.0.0) - 2024-11-06

### Added

- to_plain_state ([#1778](https://github.com/bluealloy/revm/pull/1778)) ([#1841](https://github.com/bluealloy/revm/pull/1841))

### Other

- bump alloy-eip7702 and remove `Parity` re-export ([#1842](https://github.com/bluealloy/revm/pull/1842))

## [13.0.0](https://github.com/bluealloy/revm/compare/revm-primitives-v12.0.0...revm-primitives-v13.0.0) - 2024-10-23

### Other

- bump alloy-eip7702 ([#1829](https://github.com/bluealloy/revm/pull/1829))

## [12.0.0](https://github.com/bluealloy/revm/compare/revm-primitives-v11.0.0...revm-primitives-v12.0.0) - 2024-10-17

### Other

- update Cargo.toml dependencies

## [11.0.0](https://github.com/bluealloy/revm/compare/revm-primitives-v10.0.0...revm-primitives-v11.0.0) - 2024-10-17

### Added

- EIP-7702 Add u8 validity ([#1824](https://github.com/bluealloy/revm/pull/1824))
- Rename PRAGUE_EOF to OSAKA ([#1822](https://github.com/bluealloy/revm/pull/1822))
- *(EIP-7702)* devnet-4 changes ([#1821](https://github.com/bluealloy/revm/pull/1821))

### Other

- bump newest primitives ([#1823](https://github.com/bluealloy/revm/pull/1823))

## [10.0.1](https://github.com/bluealloy/revm/compare/revm-primitives-v10.0.0...revm-primitives-v10.0.1) - 2024-09-26

### Other

- update Cargo.toml dependencies

## [9.0.2](https://github.com/bluealloy/revm/compare/revm-primitives-v9.0.1...revm-primitives-v9.0.2) - 2024-09-18

### Other

- *(deps)* bump alloy-primitives from 0.8.0 to 0.8.2 ([#1761](https://github.com/bluealloy/revm/pull/1761))

## [9.0.1](https://github.com/bluealloy/revm/compare/revm-primitives-v9.0.0...revm-primitives-v9.0.1) - 2024-08-30

### Other
- Bump new logo ([#1735](https://github.com/bluealloy/revm/pull/1735))
- bump kzg-rs version ([#1734](https://github.com/bluealloy/revm/pull/1734))

## [9.0.1](https://github.com/bluealloy/revm/compare/revm-primitives-v9.0.0...revm-primitives-v9.0.1) - 2024-08-30

### Other
- Bump new logo ([#1735](https://github.com/bluealloy/revm/pull/1735))
- bump kzg-rs version ([#1734](https://github.com/bluealloy/revm/pull/1734))

## [9.0.0](https://github.com/bluealloy/revm/compare/revm-primitives-v8.0.0...revm-primitives-v9.0.0) - 2024-08-29

### Added
- *(eip7702)* Impl newest version of EIP  ([#1695](https://github.com/bluealloy/revm/pull/1695))
- c-kzg bump, cleanup on kzgsetting ([#1719](https://github.com/bluealloy/revm/pull/1719))

### Other
- *(deps)* bump alloy and primitives ([#1725](https://github.com/bluealloy/revm/pull/1725))
- cast block number to u64 and not usize ([#1727](https://github.com/bluealloy/revm/pull/1727))
- bump `kzg-rs` version ([#1726](https://github.com/bluealloy/revm/pull/1726))

## [8.0.0](https://github.com/bluealloy/revm/compare/revm-primitives-v7.1.0...revm-primitives-v8.0.0) - 2024-08-08

### Added
- *(EOF)* add evmone test suite ([#1689](https://github.com/bluealloy/revm/pull/1689))
- check for typos in CI ([#1686](https://github.com/bluealloy/revm/pull/1686))
- *(EOF)* Add non-returning CALLF/JUMPF checks ([#1663](https://github.com/bluealloy/revm/pull/1663))
- *(EOF)* EOF Validation add code type and sub container tracker ([#1648](https://github.com/bluealloy/revm/pull/1648))

### Fixed
- *(EOF)* Overflow on num_sections ([#1656](https://github.com/bluealloy/revm/pull/1656))

### Other
- Add OP-Granite hardfork, limiting bn256Pairing input size ([#1685](https://github.com/bluealloy/revm/pull/1685))
- Renamed some city name ([#1645](https://github.com/bluealloy/revm/pull/1645))
- use `is_zero` for `U256` and `B256` ([#1638](https://github.com/bluealloy/revm/pull/1638))
- fix some typos & remove useless Arc::clone ([#1621](https://github.com/bluealloy/revm/pull/1621))
- *(eof)* avoid some allocations ([#1632](https://github.com/bluealloy/revm/pull/1632))
- *(eof)* simplify magic checks ([#1633](https://github.com/bluealloy/revm/pull/1633))

## [7.0.0](https://github.com/bluealloy/revm/compare/revm-primitives-v6.0.0...revm-primitives-v7.0.0) - 2024-07-16

### Added
- *(EOF)* Bytecode::new_raw supports EOF, new_raw_checked added ([#1607](https://github.com/bluealloy/revm/pull/1607))
- use `kzg-rs` for kzg point evaluation ([#1558](https://github.com/bluealloy/revm/pull/1558))

### Fixed
- *(eip7702)* Add tests and fix some bugs ([#1605](https://github.com/bluealloy/revm/pull/1605))
- *(EOF)* Use cfg code size limit for eofcreate ([#1606](https://github.com/bluealloy/revm/pull/1606))
- missing kzg_settings if kzg-rs feature enabled ([#1601](https://github.com/bluealloy/revm/pull/1601))

### Other
- bump alloy deps ([#1623](https://github.com/bluealloy/revm/pull/1623))
- *(deps)* bump alloy-primitives from 0.7.6 to 0.7.7 ([#1612](https://github.com/bluealloy/revm/pull/1612))
- group optimism invalid txn errors ([#1604](https://github.com/bluealloy/revm/pull/1604))
- *(deps)* bump bitflags from 2.5.0 to 2.6.0 ([#1583](https://github.com/bluealloy/revm/pull/1583))
- Rename gas_price to gas_limit for precompile args ([#1593](https://github.com/bluealloy/revm/pull/1593))

## [6.0.0](https://github.com/bluealloy/revm/compare/revm-primitives-v5.0.0...revm-primitives-v6.0.0) - 2024-07-08

### Added
- *(Precompiles)* Throw fatal error if c-kzg is disabled ([#1589](https://github.com/bluealloy/revm/pull/1589))
- *(Prague)* Add EIP-7702 ([#1565](https://github.com/bluealloy/revm/pull/1565))
- add helper function to mape EVMError's Database error variant ([#1567](https://github.com/bluealloy/revm/pull/1567))

### Other
- *(README)* add rbuilder to used-by ([#1585](https://github.com/bluealloy/revm/pull/1585))
- add utility function AccountInfo::from_bytecode ([#1577](https://github.com/bluealloy/revm/pull/1577))
- replace AccessList with alloy version ([#1552](https://github.com/bluealloy/revm/pull/1552))
- replace U256 with u64 in BLOCKHASH ([#1505](https://github.com/bluealloy/revm/pull/1505))

## [5.0.0](https://github.com/bluealloy/revm/compare/revm-primitives-v4.0.0...revm-primitives-v5.0.0) - 2024-06-20

### Added
- *(EOF)* Put EOF bytecode behind an Arc ([#1517](https://github.com/bluealloy/revm/pull/1517))
- *(EOF)* EXTCODECOPY,EXTCODESIZE,EXTCODEHASH eof support ([#1504](https://github.com/bluealloy/revm/pull/1504))
- *(precompiles)* fatal error for precompiles ([#1499](https://github.com/bluealloy/revm/pull/1499))
- Persist reverted account and storage slot lookups in `JournaledState` ([#1437](https://github.com/bluealloy/revm/pull/1437))
- *(EOF)* EIP-7698 eof creation transaction ([#1467](https://github.com/bluealloy/revm/pull/1467))
- *(optimism)* Add secp256r1 precompile for Fjord ([#1436](https://github.com/bluealloy/revm/pull/1436))
- *(EOF)* Add CALLF/JUMPF stack checks ([#1417](https://github.com/bluealloy/revm/pull/1417))
- *(EOF)* remove TXCREATE ([#1415](https://github.com/bluealloy/revm/pull/1415))

### Fixed
- *(eof)* fixture 2 tests ([#1550](https://github.com/bluealloy/revm/pull/1550))
- *(primitives)* specify the optimism cfg on spec_to_generic ([#1412](https://github.com/bluealloy/revm/pull/1412))

### Other
- replace TransactTo with TxKind ([#1542](https://github.com/bluealloy/revm/pull/1542))
- remove DatabaseWithDebugError ([#1545](https://github.com/bluealloy/revm/pull/1545))
- avoid cloning precompiles ([#1486](https://github.com/bluealloy/revm/pull/1486))
- added simular to used-by ([#1521](https://github.com/bluealloy/revm/pull/1521))
- derive PartialEq and Hash on EnvKzgSettings ([#1494](https://github.com/bluealloy/revm/pull/1494))
- remove old deprecated items ([#1489](https://github.com/bluealloy/revm/pull/1489))
- *(primitives)* rename State/Storage to EvmState/EvmStorage ([#1459](https://github.com/bluealloy/revm/pull/1459))
- Revert "Revert "feat: implement EIP-2935 ([#1354](https://github.com/bluealloy/revm/pull/1354))" ([#1424](https://github.com/bluealloy/revm/pull/1424))" ([#1426](https://github.com/bluealloy/revm/pull/1426))
- Revert "feat: implement EIP-2935 ([#1354](https://github.com/bluealloy/revm/pull/1354))" ([#1424](https://github.com/bluealloy/revm/pull/1424))

## [4.0.0](https://github.com/bluealloy/revm/compare/revm-primitives-v3.1.1...revm-primitives-v4.0.0) - 2024-05-12

### Added
- Add bytes to Bytecode ([#1396](https://github.com/bluealloy/revm/pull/1396))
- implement EIP-2935 ([#1354](https://github.com/bluealloy/revm/pull/1354))
- add `Bytecode::original_bytecode_slice` to match `BytecodeLocked` ([#1286](https://github.com/bluealloy/revm/pull/1286))
- add flag to force hashbrown usage ([#1284](https://github.com/bluealloy/revm/pull/1284))
- EOF (Ethereum Object Format) ([#1143](https://github.com/bluealloy/revm/pull/1143))
- pass rand feature to alloy_primitives ([#1276](https://github.com/bluealloy/revm/pull/1276))
- *(interpreter)* remove SPEC generic from gas calculation functions ([#1243](https://github.com/bluealloy/revm/pull/1243))

### Other
- add Trin to used by list ([#1393](https://github.com/bluealloy/revm/pull/1393))
- bump c-kzg to 1.0.2 ([#1390](https://github.com/bluealloy/revm/pull/1390))
- refactor lints ([#1386](https://github.com/bluealloy/revm/pull/1386))
- add blob_count and max_blobs to `TooManyBlobs` err enum ([#1375](https://github.com/bluealloy/revm/pull/1375))
- bump alloy & specify dep rev ([#1380](https://github.com/bluealloy/revm/pull/1380))
- don't clone bytes in `Bytecode::bytes` ([#1344](https://github.com/bluealloy/revm/pull/1344))
- shrink OpCodeInfo and add more methods ([#1307](https://github.com/bluealloy/revm/pull/1307))
- Implement `with_chain_id` for `CfgEnv` ([#1327](https://github.com/bluealloy/revm/pull/1327))
- *(interpreter)* remove EOF branch in CODE{SIZE,COPY} ([#1308](https://github.com/bluealloy/revm/pull/1308))
- Update documentation ([#1275](https://github.com/bluealloy/revm/pull/1275))

## [3.1.1](https://github.com/bluealloy/revm/compare/revm-primitives-v3.1.0...revm-primitives-v3.1.1) - 2024-04-02

### Fixed
- fix eip3155 summary gas_used bug and add fork name ([#1216](https://github.com/bluealloy/revm/pull/1216))

### Other
- use uint macro & fix various small things ([#1253](https://github.com/bluealloy/revm/pull/1253))
- *(deps)* bump alloy 0.7.0 ([#1250](https://github.com/bluealloy/revm/pull/1250))

## [3.1.0](https://github.com/bluealloy/revm/compare/revm-primitives-v3.0.0...revm-primitives-v3.1.0) - 2024-03-19

### Added
- implement Default for EnvWithHandlerCfg ([#1206](https://github.com/bluealloy/revm/pull/1206))
- optional nonce check ([#1195](https://github.com/bluealloy/revm/pull/1195))

### Fixed
- use std hashmap with "std" feature ([#1193](https://github.com/bluealloy/revm/pull/1193))

### Other
- *(deps)* bump bitflags from 2.4.2 to 2.5.0 ([#1210](https://github.com/bluealloy/revm/pull/1210))
- clarify None nonce ([#1204](https://github.com/bluealloy/revm/pull/1204))
- c-kzg v1.0.0 ([#1190](https://github.com/bluealloy/revm/pull/1190))
- fix some typos ([#1189](https://github.com/bluealloy/revm/pull/1189))
- Fix typo in readme ([#1185](https://github.com/bluealloy/revm/pull/1185))
- improve error implementations ([#1183](https://github.com/bluealloy/revm/pull/1183))

## [3.0.0](https://github.com/bluealloy/revm/compare/revm-primitives-v2.1.0...revm-primitives-v3.0.0) - 2024-03-08

### Added
- *(primitives)* derive Default for SpecId ([#1171](https://github.com/bluealloy/revm/pull/1171))
- implement DatabaseCommit for DatabaseComponents ([#1163](https://github.com/bluealloy/revm/pull/1163))
- add PrecompileError::Other ([#1165](https://github.com/bluealloy/revm/pull/1165))
- use `impl` instead of `dyn` in `GetInspector` ([#1157](https://github.com/bluealloy/revm/pull/1157))
- Add boxed precompile trait ([#1131](https://github.com/bluealloy/revm/pull/1131))

### Other
- *(interpreter)* evaluate instruction table constructor at compile time ([#1140](https://github.com/bluealloy/revm/pull/1140))
- *(deps)* bump auto_impl from 1.1.2 to 1.2.0 ([#1132](https://github.com/bluealloy/revm/pull/1132))
- add helper function for spec id ([#1130](https://github.com/bluealloy/revm/pull/1130))

## [2.1.0](https://github.com/bluealloy/revm/compare/revm-primitives-v2.0.1...revm-primitives-v2.1.0) - 2024-02-22

### Added
- bump c-kzg, add portable feature, make it default ([#1106](https://github.com/bluealloy/revm/pull/1106))

### Other
- clippy cleanup ([#1112](https://github.com/bluealloy/revm/pull/1112))

## [2.0.1](https://github.com/bluealloy/revm/compare/revm-primitives-v2.0.0...revm-primitives-v2.0.1) - 2024-02-17

### Fixed
- rename and pass optimism-default-handler to revm-primitives ([#1098](https://github.com/bluealloy/revm/pull/1098))
- optimism compilation ([#1091](https://github.com/bluealloy/revm/pull/1091))
- Set is_optimism to true if default config ([#1087](https://github.com/bluealloy/revm/pull/1087))

### Other
- *(precompile)* use `Bytes` in precompile functions ([#1085](https://github.com/bluealloy/revm/pull/1085))
- license date and revm docs ([#1080](https://github.com/bluealloy/revm/pull/1080))

## [2.0.0](https://github.com/bluealloy/revm/compare/revm-primitives-v1.3.0...revm-primitives-v2.0.0) - 2024-02-07

### Added
- tweeks for v4.0 revm release ([#1048](https://github.com/bluealloy/revm/pull/1048))
- *(op)* Ecotone hardfork ([#1009](https://github.com/bluealloy/revm/pull/1009))
- *(revme)* make it runnable by goevmlab ([#990](https://github.com/bluealloy/revm/pull/990))
- Convert optimism panic into graceful error ([#982](https://github.com/bluealloy/revm/pull/982))
- EvmBuilder and External Contexts ([#888](https://github.com/bluealloy/revm/pull/888))
- add asm-keccak feature ([#972](https://github.com/bluealloy/revm/pull/972))
- `Canyon` hardfork behind `optimism` feature flag ([#871](https://github.com/bluealloy/revm/pull/871))
- Loop call stack ([#851](https://github.com/bluealloy/revm/pull/851))
- transition account balance delta ([#843](https://github.com/bluealloy/revm/pull/843))
- *(cfg)* optionally disable beneficiary reward ([#834](https://github.com/bluealloy/revm/pull/834))
- add is_empty_code_hash fn ([#826](https://github.com/bluealloy/revm/pull/826))
- *(revme)* format kzg setup ([#818](https://github.com/bluealloy/revm/pull/818))
- add more `auto_impl`s to revm traits ([#799](https://github.com/bluealloy/revm/pull/799))
- *(interpreter)* add more helper methods to memory ([#794](https://github.com/bluealloy/revm/pull/794))
- add changed storage slots iter ([#801](https://github.com/bluealloy/revm/pull/801))
- derive more traits ([#745](https://github.com/bluealloy/revm/pull/745))

### Fixed
- use maximum possible data fee for 4844 balance checks ([#981](https://github.com/bluealloy/revm/pull/981))
- make revm-primitives no-std with c-kzg feature ([#933](https://github.com/bluealloy/revm/pull/933))
- *(ci)* Workflow Touchups ([#901](https://github.com/bluealloy/revm/pull/901))
- *(op)* Base Goerli `op-reth` sync patches ([#824](https://github.com/bluealloy/revm/pull/824))
- rename `DatabaseRef` trait functions to `*_ref` ([#795](https://github.com/bluealloy/revm/pull/795))
- *(primitives)* Error Primitive Display + Error Implementations ([#770](https://github.com/bluealloy/revm/pull/770))

### Other
- bump c-kzg and enable blst portable feature ([#1059](https://github.com/bluealloy/revm/pull/1059))
- helper functions around Env ([#1057](https://github.com/bluealloy/revm/pull/1057))
- *(std)* Add std HashMap,HashSet ([#1041](https://github.com/bluealloy/revm/pull/1041))
- *(op)* Move op l1 block load to op handler ([#1026](https://github.com/bluealloy/revm/pull/1026))
- add some docs to StorageSlot ([#1019](https://github.com/bluealloy/revm/pull/1019))
- fix serde std flags for no-std build ([#987](https://github.com/bluealloy/revm/pull/987))
- *(deps)* bump bitflags from 2.4.1 to 2.4.2 ([#983](https://github.com/bluealloy/revm/pull/983))
- *(log)* use alloy_primitives::Log ([#975](https://github.com/bluealloy/revm/pull/975))
- enhance readability ([#968](https://github.com/bluealloy/revm/pull/968))
- *(interpreter)* improve enum naming ([#962](https://github.com/bluealloy/revm/pull/962))
- *(deps)* alloy 0.6 ([#963](https://github.com/bluealloy/revm/pull/963))
- *(primitives)* improve readability of Env.validate_tx() ([#924](https://github.com/bluealloy/revm/pull/924))
- *(primitives)* optimize AccountInfo.is_empty() ([#922](https://github.com/bluealloy/revm/pull/922))
- *(deps)* bump once_cell from 1.18.0 to 1.19.0 ([#908](https://github.com/bluealloy/revm/pull/908))
- fix case for CreateInitCodeSizeLimit error ([#896](https://github.com/bluealloy/revm/pull/896))
- Add docs to `optimism` `InvalidTransaction` errors. ([#884](https://github.com/bluealloy/revm/pull/884))
- *(deps)* run `cargo update`, bump alloy-primitives ([#880](https://github.com/bluealloy/revm/pull/880))
- *(primitives)* don't duplicate the SpecId::enabled() logic ([#869](https://github.com/bluealloy/revm/pull/869))
- simplify use statements ([#864](https://github.com/bluealloy/revm/pull/864))
- cargo fmt and removed extra newlines ([#860](https://github.com/bluealloy/revm/pull/860))
- Fix error message for LackOfFundForMaxFee ([#858](https://github.com/bluealloy/revm/pull/858))
- Fix rustdoc warnings ([#859](https://github.com/bluealloy/revm/pull/859))
- bump c-kzg to v0.4.0 ([#849](https://github.com/bluealloy/revm/pull/849))
- *(state)* move account status transitions to `AccountStatus` ([#844](https://github.com/bluealloy/revm/pull/844))
- decode KZG points directly into the buffers ([#840](https://github.com/bluealloy/revm/pull/840))
- *(deps)* make derive-more optional ([#827](https://github.com/bluealloy/revm/pull/827))
- *(eip4844)* update kzg trusted setup ([#822](https://github.com/bluealloy/revm/pull/822))
- *(deps)* bump bitflags from 2.4.0 to 2.4.1 ([#803](https://github.com/bluealloy/revm/pull/803))
- include alloy-primitives std feature ([#788](https://github.com/bluealloy/revm/pull/788))
- *(primitives)* OptimismFields Docs Cleanup ([#778](https://github.com/bluealloy/revm/pull/778))
- Remove dead state trait function ([#779](https://github.com/bluealloy/revm/pull/779))
- Verify account is empty checks ([#780](https://github.com/bluealloy/revm/pull/780))
- *(primitives)* Clean up the account typs with docs ([#776](https://github.com/bluealloy/revm/pull/776))
- Use upstream create and create2 implementations ([#775](https://github.com/bluealloy/revm/pull/775))
- Implement display and error for precompile error ([#777](https://github.com/bluealloy/revm/pull/777))
- reorder env members ([#771](https://github.com/bluealloy/revm/pull/771))
- document everything, dedup existing docs ([#741](https://github.com/bluealloy/revm/pull/741))

# v1.3.0
date 02.10.2023

Migration to alloy primitive types.

Full git log:
* af4146a - feat: Alloy primitives (#724) (15 hours ago) <evalir>
* 83d27b0 - fix: use u128 for calc_blob_gasprice (#764) (16 hours ago) <Dan Cline>
* 1f86e45 - chore(deps): bump proptest from 1.2.0 to 1.3.1 (#763) (21 hours ago) <dependabot[bot]

# v1.2.0
date 28.09.2023

Summary of biggest changes:
* Some check for Env validity moved from revm to primitives crate.
* Cancun spec introduced.
* no_std added to primitives.
* introduce initcode size limit check taking config into account.
* deprecate `RefDBWrapper` for more generic `WrapDatabaseRef`.
* Implement `Error` for EVMError.
* Removal of hash from Bytecode.
* ChainId converted from U256 to u64.
* CfgEnv marked as `non_exhaustive` to accommodate future changes.
* Introduce `InvalidHeader` error that contains `prevrandao` and `blob gas` not set errors.
* c-kzg added as dependency as it is needed for `KzgSetting` that is sed inside EnvCfg.

Full git log:
* ea0d8d8 - fix: use u128 for calc data fee result (#757) (49 minutes ago) <Dan Cline>
* 4f916be - chore: bump c-kzg to create lib (#758) (5 hours ago) <rakita>
* f79d0e1 - feat: Optimism execution changes (#682) (16 hours ago) <clabby>
* d03dfcb - Improve wording and fix typos (#749) (25 hours ago) <Paul Razvan Berg>
* 8a85d19 - fix: balance check disabled (#751) (25 hours ago) <Wodann>
* 8206193 - feat: add "kzg" as a separate feature (#746) (80 minutes ago) <DaniPopes>
* 26af13e - EIP-7516: BLOBBASEFEE opcode (#721) (5 days ago) <rakita>
* f72eaa0 - chore: error type for block header (#731) (5 days ago) <hack3r-0m>
* 1f31756 - document when InvalidTransaction errors are thrown (#722) (6 days ago) <Alessandro Mazza>
* cb39117 - fix(eip4844): Pass eth tests, additional conditions added. (#735) (6 days ago) <rakita>
* 70cf969 - chore: rm nonexhaustive for error (#726) (8 days ago) <Matthias Seitz>
* fa13fea - feat: implement EIP-4844 (#668) (11 days ago) <DaniPopes>
* d615514 - chore: clippy incorrect_clone_impl_on_copy_type (#720) (12 days ago) <rakita>
* 5d68dd5 - chore(deps): bump bytes from 1.4.0 to 1.5.0 (#707) (2 weeks ago) <dependabot[bot]>
* 7eacc3a - chore: implement `Default` for other databases (#691) (3 weeks ago) <DaniPopes>
* 616cc7e - chore(cfg): convert chain_id from u256 to u64 (#693) (3 weeks ago) <Lorenzo Feroleto>
* 7e7cb02 - Small doc comment fix (#698) (3 weeks ago) <refcell.eth>
* f6c9c7f - chore: deprecate `RefDBWrapper` (#696) (3 weeks ago) <DaniPopes>
* b0ee6d4 - feat: derive PartialEq, Eq for Env (#689) (3 weeks ago) <Dan Cline>
* 86d25c6 - chore: remove unused new_raw_with_hash (#676) (4 weeks ago) <Dan Cline>
* 175aaec - Removed the last dependencies breaking no-std build. (#669) (4 weeks ago) <Lucas Clemente Vella>
* f2929ad - chore(deps): bump proptest-derive from 0.3.0 to 0.4.0 (#652) (4 weeks ago) <dependabot[bot]>
* 2054293 - chore: misc improvements (#633) (5 weeks ago) <DaniPopes>
* 43d535c - style: bundle state (#637) (5 weeks ago) <Roman Krasiuk>
* 321152a - book workflow (#537) (5 weeks ago) <Waylon Jepsen>
* 0028193 - feat: Optional coinbase tip (#625) (5 weeks ago) <clabby>
* 3907fdf - chore: mark CfgEnv as non_exhaustive (#623) (5 weeks ago) <rakita>
* 68820da - feat(state): Block hash cache and overrides (#621) (5 weeks ago) <rakita>
* eb6a9f0 - Revert "feat: alloy migration (#535)" (#616) (6 weeks ago) <rakita>
* c1bad0d - chore: spell check (#615) (6 weeks ago) <Roman Krasiuk>
* 449d6b9 - chore: export some `unreachable_pub` items (#598) (6 weeks ago) <DaniPopes>
* fc2107c - chore: Revert test, not change storage check , renaming of original slot value (#601) (6 weeks ago) <rakita>
* f95b7a4 - feat: alloy migration (#535) (6 weeks ago) <DaniPopes>
* 5cdaa97 - chore: avoid unnecessary allocations (#581) (6 weeks ago) <DaniPopes>
* e9b6859 - chore(deps): bump bitflags from 2.3.3 to 2.4.0 (#596) (6 weeks ago) <dependabot[bot]>
* ef57a46 - feat: State with account status (#499) (7 weeks ago) <rakita>
* 157ef36 - feat: introduce initcode size limit check taking config into account (#587) (7 weeks ago) <evalir>
* 06b1f6b - feat: EIP-1153 Transient storage opcodes (#546) (8 weeks ago) <Mark Tyneway>
* 781c8cc - feat: Implement `Error` for EVMError (#559) (9 weeks ago) <Yiannis Marangos>
* 5ce9dc9 - chore: clippy and fmt (#568) (9 weeks ago) <rakita>
* c153428 - feat(cancun): EIP-5656: MCOPY - Memory copying instruction (#528) (3 months ago) <Waylon Jepsen>
* 1839b3f - chore(deps): bump hashbrown from 0.13.2 to 0.14.0 (#519) (3 months ago) <dependabot[bot]>
* 63f9460 - chore(deps): bump auto_impl from 1.0.1 to 1.1.0 (#478) (3 months ago) <dependabot[bot]>
* b224874 - chore: add util functions for getting output data (#509) (4 months ago) <Matthias Seitz>
* e0ec1cc - chore: fix typo (#488) (4 months ago) <adria0.eth>
* f8ff6b3 - feat: separate initial checks (#486) (5 months ago) <rakita>
* d193418 - chore: Bundle inspector crate/call calls (#480) (5 months ago) <rakita>
* 75a6136 - feat: Introduce account status as bitflag inside JournalState (#477) (5 months ago) <rakita>


# v1.1.2
date: 03.05.2023

small release:
* ccefbca - chore(deps): bump ruint from 1.7.0 to 1.8.0 (#465) (50 minutes ago) <dependabot[bot]>
* d7adfd5 - Fix typo in primitives/src/state.rs (#474) (50 minutes ago) <Udoagwa Franklin>
* 08091e1 - fix: compile errors for features (#467) (13 days ago) <rakita>
# v1.1.1
date: 14.04.2023

One change:
* 4915bd1 - chore: add into_logs (#453) (3 days ago)


# v1.1.0
date: 04.04.2023

Mosty utility functions, additional checks and convenience changes.
Old bytecode that supported gas block was replaced with jumpmap only bitvec.

Changelog: 
* 992a11c - (HEAD -> v/310, origin/lib_versions) bump all (81 minutes ago) <rakita>
* c2ee8ff - add feature for ignoring base fee check (#436) (6 days ago) <Dan Cline>
* 2d5b710 - Comment Fix (#430) (2 weeks ago) <David Kulman>
* d0038e3 - chore(deps): bump arbitrary from 1.2.3 to 1.3.0 (#428) (2 weeks ago) <dependabot[bot]>
* 3d8ca66 - feat: add Output::into_data (#420) (3 weeks ago) <Matthias Seitz>
* dd0e227 - feat: Add all internals results to Halt (#413) (4 weeks ago) <rakita>
* d8dc652 - fix(interpreter): halt on CreateInitcodeSizeLimit (#412) (4 weeks ago) <Roman Krasiuk>
* a193d79 - chore: enabled primtive default feature in precompile (#409) (4 weeks ago) <Matthias Seitz>
* 33bf8a8 - feat: use singular bytes for the jumpmap (#402) (4 weeks ago) <Bjerg>
* 394e8e9 - feat: extend SuccessOrHalt (#405) (4 weeks ago) <Matthias Seitz>
* cff1070 - Update readmdoc of `perf_analyse_created_bytecodes` (#404) (4 weeks ago) <rakita>
* 7bb73da - feat: Add check for chainID (#393) (4 weeks ago) <chirag-bgh>
* 3a17ca8 - feat: add b256<->u256 from impls (#398) (4 weeks ago) <Matthias Seitz>
* 3789509 - feat: add API to retrieve unpadded bytecode (#397) (5 weeks ago) <Wodann>
* f91d5f9 - refactor: remove gas blocks (#391) (5 weeks ago) <Bjerg>
* 5efd9d1 - impl NonceTooHigh/ NonceTooLow checks (#383) (6 weeks ago) <gd>
* 188dacf - improvement: derive Debug for DatabaseComponentError (#377) (7 weeks ago) <Wodann>
* 0401cfd - Add B160/B256 From primitive_types traits (#380) (7 weeks ago) <Francesco Cinà>
* 08ce847 - feat(Shanghai): All EIPs: push0, warm coinbase, limit/measure initcode (#376) (7 weeks ago) <rakita>
* 6710511 - add no_std to primitives (#366) (7 weeks ago) <rakita>
* 5788340 - chore(deps): bump bytes from 1.3.0 to 1.4.0 (#355) (7 weeks ago) <dependabot[bot]>
* b4c62e9 - chore: rename Then to Than (#368) (7 weeks ago) <Matthias Seitz>
* 1c3e9e3 - improvement: use alloc & core for Arc impl (#367) (8 weeks ago) <Wodann>
* 3158ce9 - feat: implement Debug for DatabaseComponentError if supported (#363) (8 weeks ago) <Wodann>


* d9727c2 - improvement: add error details to InvalidTransaction::LackOfFundForGasLimit (#364) (8 weeks ago) <Wodann>
* 5d6ecd0 - improvement: implement BlockHash for Arc<BlockHashRef> (#361) (8 weeks ago) <Wodann>
* ae9baba - improvement: implement State for Arc<StateRef> (#360) (8 weeks ago) <Wodann>
* 1fca102 - chore(deps): bump proptest from 1.0.0 to 1.1.0 (#358) (8 weeks ago) <dependabot[bot]>
* 9b663bb - feat: Different OutOfGas Error types (#354) (9 weeks ago) <Chirag Baghasingh>

# v1.0.0
date: 29.01.2023

Interpreter was extracted from main revm crate at the revm v3.0.0 version.
>>>>>>> 37925695
<|MERGE_RESOLUTION|>--- conflicted
+++ resolved
@@ -5,8 +5,6 @@
 and this project adheres to [Semantic Versioning](https://semver.org/spec/v2.0.0.html).
 
 ## [Unreleased]
-<<<<<<< HEAD
-=======
 
 ## [19.0.0](https://github.com/bluealloy/revm/compare/revm-primitives-v18.0.0...revm-primitives-v19.0.0) - 2025-05-07
 
@@ -533,5 +531,4 @@
 # v1.0.0
 date: 29.01.2023
 
-Interpreter was extracted from main revm crate at the revm v3.0.0 version.
->>>>>>> 37925695
+Interpreter was extracted from main revm crate at the revm v3.0.0 version.