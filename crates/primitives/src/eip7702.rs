--- conflicted
+++ resolved
@@ -1,22 +1,6 @@
 //! EIP-7702 constants
 
-<<<<<<< HEAD
-pub use authorization_list::{
-    Authorization, AuthorizationList, RecoveredAuthority, RecoveredAuthorization,
-    SignedAuthorization,
-};
-
-#[allow(deprecated)]
-pub use alloy_primitives::Signature;
-
-pub use bytecode::{
-    Eip7702Bytecode, Eip7702DecodeError, EIP7702_MAGIC, EIP7702_MAGIC_BYTES, EIP7702_VERSION,
-};
-
-// Base cost of updating authorized account.
-=======
 /// Base cost of updating authorized account.
->>>>>>> 398ef740
 pub const PER_AUTH_BASE_COST: u64 = 12500;
 
 /// Cost of creating authorized account that was previously empty.
