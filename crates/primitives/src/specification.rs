#![allow(non_camel_case_types)]

pub use SpecId::*;

/// Specification IDs and their activation block.
///
/// Information was obtained from the [Ethereum Execution Specifications](https://github.com/ethereum/execution-specs)
#[cfg(all(not(feature = "optimism"), not(feature = "seismic")))]
#[repr(u8)]
#[derive(Clone, Copy, Debug, Default, PartialEq, Eq, PartialOrd, Ord, Hash, enumn::N)]
#[cfg_attr(feature = "serde", derive(serde::Serialize, serde::Deserialize))]
pub enum SpecId {
    FRONTIER = 0,         // Frontier               0
    FRONTIER_THAWING = 1, // Frontier Thawing       200000
    HOMESTEAD = 2,        // Homestead              1150000
    DAO_FORK = 3,         // DAO Fork               1920000
    TANGERINE = 4,        // Tangerine Whistle      2463000
    SPURIOUS_DRAGON = 5,  // Spurious Dragon        2675000
    BYZANTIUM = 6,        // Byzantium              4370000
    CONSTANTINOPLE = 7,   // Constantinople         7280000 is overwritten with PETERSBURG
    PETERSBURG = 8,       // Petersburg             7280000
    ISTANBUL = 9,         // Istanbul	            9069000
    MUIR_GLACIER = 10,    // Muir Glacier           9200000
    BERLIN = 11,          // Berlin	                12244000
    LONDON = 12,          // London	                12965000
    ARROW_GLACIER = 13,   // Arrow Glacier          13773000
    GRAY_GLACIER = 14,    // Gray Glacier           15050000
    MERGE = 15,           // Paris/Merge            15537394 (TTD: 58750000000000000000000)
    SHANGHAI = 16,        // Shanghai               17034870 (Timestamp: 1681338455)
    CANCUN = 17,          // Cancun                 19426587 (Timestamp: 1710338135)
    PRAGUE = 18,          // Prague                 TBD
    OSAKA = 19,           // Prague+EOF             TBD
    #[default]
    LATEST = u8::MAX,
}

/// Specification IDs and their activation block.
///
/// Information was obtained from the [Ethereum Execution Specifications](https://github.com/ethereum/execution-specs)
#[cfg(all(feature = "optimism", not(feature = "seismic")))]
#[repr(u8)]
#[derive(Clone, Copy, Debug, Default, PartialEq, Eq, PartialOrd, Ord, Hash, enumn::N)]
#[cfg_attr(feature = "serde", derive(serde::Serialize, serde::Deserialize))]
pub enum SpecId {
    FRONTIER = 0,
    FRONTIER_THAWING = 1,
    HOMESTEAD = 2,
    DAO_FORK = 3,
    TANGERINE = 4,
    SPURIOUS_DRAGON = 5,
    BYZANTIUM = 6,
    CONSTANTINOPLE = 7,
    PETERSBURG = 8,
    ISTANBUL = 9,
    MUIR_GLACIER = 10,
    BERLIN = 11,
    LONDON = 12,
    ARROW_GLACIER = 13,
    GRAY_GLACIER = 14,
    MERGE = 15,
    BEDROCK = 16,
    REGOLITH = 17,
    SHANGHAI = 18,
    CANYON = 19,
    CANCUN = 20,
    ECOTONE = 21,
    FJORD = 22,
    GRANITE = 23,
    HOLOCENE = 24,
    PRAGUE = 25,
    OSAKA = 26,
    #[default]
    LATEST = u8::MAX,
}

// Used when 'seismic' feature is enabled and 'optimism' is not
#[cfg(all(not(feature = "optimism"), feature = "seismic"))]
#[repr(u8)]
#[derive(Clone, Copy, Debug, Default, PartialEq, Eq, PartialOrd, Ord, Hash, enumn::N)]
#[cfg_attr(feature = "serde", derive(serde::Serialize, serde::Deserialize))]
pub enum SpecId {
    FRONTIER = 0,         // Frontier               0
    FRONTIER_THAWING = 1, // Frontier Thawing       200000
    HOMESTEAD = 2,        // Homestead              1150000
    DAO_FORK = 3,         // DAO Fork               1920000
    TANGERINE = 4,        // Tangerine Whistle      2463000
    SPURIOUS_DRAGON = 5,  // Spurious Dragon        2675000
    BYZANTIUM = 6,        // Byzantium              4370000
    CONSTANTINOPLE = 7,   // Constantinople         7280000 is overwritten with PETERSBURG
    PETERSBURG = 8,       // Petersburg             7280000
    ISTANBUL = 9,         // Istanbul	            9069000
    MUIR_GLACIER = 10,    // Muir Glacier           9200000
    BERLIN = 11,          // Berlin	                12244000
    LONDON = 12,          // London	                12965000
    ARROW_GLACIER = 13,   // Arrow Glacier          13773000
    GRAY_GLACIER = 14,    // Gray Glacier           15050000
    MERGE = 15,           // Paris/Merge            15537394 (TTD: 58750000000000000000000)
    SHANGHAI = 16,        // Shanghai               17034870 (Timestamp: 1681338455)
    CANCUN = 17,          // Cancun                 19426587 (Timestamp: 1710338135)
    PRAGUE = 18,          // Prague                 TBD
    OSAKA = 19,           // Prague+EOF             TBD
    MERCURY = 100,        // First Seismic Version  TBD
    #[default]
    LATEST = u8::MAX,
}

// Used when 'seismic' feature is enabled and 'optimism' is not
#[cfg(all(feature = "optimism", feature = "seismic"))]
#[repr(u8)]
#[derive(Clone, Copy, Debug, Default, PartialEq, Eq, PartialOrd, Ord, Hash, enumn::N)]
#[cfg_attr(feature = "serde", derive(serde::Serialize, serde::Deserialize))]
pub enum SpecId {
    FRONTIER = 0,
    FRONTIER_THAWING = 1,
    HOMESTEAD = 2,
    DAO_FORK = 3,
    TANGERINE = 4,
    SPURIOUS_DRAGON = 5,
    BYZANTIUM = 6,
    CONSTANTINOPLE = 7,
    PETERSBURG = 8,
    ISTANBUL = 9,
    MUIR_GLACIER = 10,
    BERLIN = 11,
    LONDON = 12,
    ARROW_GLACIER = 13,
    GRAY_GLACIER = 14,
    MERGE = 15,
    BEDROCK = 16,
    REGOLITH = 17,
    SHANGHAI = 18,
    CANYON = 19,
    CANCUN = 20,
    ECOTONE = 21,
    FJORD = 22,
    GRANITE = 23,
    HOLOCENE = 24,
    PRAGUE = 25,
    OSAKA = 26,
    MERCURY = 100,
    #[default]
    LATEST = u8::MAX,
}

// Used when 'seismic' feature is enabled and 'optimism' is not
#[cfg(all(feature = "optimism", feature = "seismic"))]
#[repr(u8)]
#[derive(Clone, Copy, Debug, Default, PartialEq, Eq, PartialOrd, Ord, Hash, enumn::N)]
#[cfg_attr(feature = "serde", derive(serde::Serialize, serde::Deserialize))]
pub enum SpecId {
    FRONTIER = 0,
    FRONTIER_THAWING = 1,
    HOMESTEAD = 2,
    DAO_FORK = 3,
    TANGERINE = 4,
    SPURIOUS_DRAGON = 5,
    BYZANTIUM = 6,
    CONSTANTINOPLE = 7,
    PETERSBURG = 8,
    ISTANBUL = 9,
    MUIR_GLACIER = 10,
    BERLIN = 11,
    LONDON = 12,
    ARROW_GLACIER = 13,
    GRAY_GLACIER = 14,
    MERGE = 15,
    BEDROCK = 16,
    REGOLITH = 17,
    SHANGHAI = 18,
    CANYON = 19,
    CANCUN = 20,
    ECOTONE = 21,
    FJORD = 22,
    GRANITE = 23,
    HOLOCENE = 24,
    PRAGUE = 25,
    OSAKA = 26,
    MERCURY = 120,
    #[default]
    LATEST = u8::MAX,
}

impl SpecId {
    /// Returns the `SpecId` for the given `u8`.
    #[inline]
    pub fn try_from_u8(spec_id: u8) -> Option<Self> {
        Self::n(spec_id)
    }

    /// Returns `true` if the given specification ID is enabled in this spec.
    #[inline]
    pub const fn is_enabled_in(self, other: Self) -> bool {
        Self::enabled(self, other)
    }

    /// Returns `true` if the given specification ID is enabled in this spec.
    #[inline]
    pub const fn enabled(our: SpecId, other: SpecId) -> bool {
        our as u8 >= other as u8
    }
}

impl From<&str> for SpecId {
    fn from(name: &str) -> Self {
        match name {
            "Frontier" => Self::FRONTIER,
            "Homestead" => Self::HOMESTEAD,
            "Tangerine" => Self::TANGERINE,
            "Spurious" => Self::SPURIOUS_DRAGON,
            "Byzantium" => Self::BYZANTIUM,
            "Constantinople" => Self::CONSTANTINOPLE,
            "Petersburg" => Self::PETERSBURG,
            "Istanbul" => Self::ISTANBUL,
            "MuirGlacier" => Self::MUIR_GLACIER,
            "Berlin" => Self::BERLIN,
            "London" => Self::LONDON,
            "Merge" => Self::MERGE,
            "Shanghai" => Self::SHANGHAI,
            "Cancun" => Self::CANCUN,
            "Prague" => Self::PRAGUE,
            "Osaka" => Self::OSAKA,
            #[cfg(feature = "optimism")]
            "Bedrock" => SpecId::BEDROCK,
            #[cfg(feature = "optimism")]
            "Regolith" => SpecId::REGOLITH,
            #[cfg(feature = "optimism")]
            "Canyon" => SpecId::CANYON,
            #[cfg(feature = "optimism")]
            "Ecotone" => SpecId::ECOTONE,
            #[cfg(feature = "optimism")]
            "Fjord" => SpecId::FJORD,
            #[cfg(feature = "optimism")]
            "Granite" => SpecId::GRANITE,
            #[cfg(feature = "optimism")]
            "Holocene" => SpecId::HOLOCENE,
            #[cfg(feature = "seismic")]
            "Mercury" => SpecId::MERCURY,
            _ => Self::LATEST,
        }
    }
}

impl From<SpecId> for &'static str {
    fn from(spec_id: SpecId) -> Self {
        match spec_id {
            SpecId::FRONTIER => "Frontier",
            SpecId::FRONTIER_THAWING => "Frontier Thawing",
            SpecId::HOMESTEAD => "Homestead",
            SpecId::DAO_FORK => "DAO Fork",
            SpecId::TANGERINE => "Tangerine",
            SpecId::SPURIOUS_DRAGON => "Spurious",
            SpecId::BYZANTIUM => "Byzantium",
            SpecId::CONSTANTINOPLE => "Constantinople",
            SpecId::PETERSBURG => "Petersburg",
            SpecId::ISTANBUL => "Istanbul",
            SpecId::MUIR_GLACIER => "MuirGlacier",
            SpecId::BERLIN => "Berlin",
            SpecId::LONDON => "London",
            SpecId::ARROW_GLACIER => "Arrow Glacier",
            SpecId::GRAY_GLACIER => "Gray Glacier",
            SpecId::MERGE => "Merge",
            SpecId::SHANGHAI => "Shanghai",
            SpecId::CANCUN => "Cancun",
            SpecId::PRAGUE => "Prague",
            SpecId::OSAKA => "Osaka",
            #[cfg(feature = "optimism")]
            SpecId::BEDROCK => "Bedrock",
            #[cfg(feature = "optimism")]
            SpecId::REGOLITH => "Regolith",
            #[cfg(feature = "optimism")]
            SpecId::CANYON => "Canyon",
            #[cfg(feature = "optimism")]
            SpecId::ECOTONE => "Ecotone",
            #[cfg(feature = "optimism")]
            SpecId::FJORD => "Fjord",
            #[cfg(feature = "optimism")]
            SpecId::GRANITE => "Granite",
            #[cfg(feature = "optimism")]
            SpecId::HOLOCENE => "Holocene",
            #[cfg(feature = "seismic")]
            SpecId::MERCURY => "Mercury",
            SpecId::LATEST => "Latest",
        }
    }
}

pub trait Spec: Sized + 'static {
    /// The specification ID.
    const SPEC_ID: SpecId;

    /// Returns `true` if the given specification ID is enabled in this spec.
    #[inline]
    fn enabled(spec_id: SpecId) -> bool {
        SpecId::enabled(Self::SPEC_ID, spec_id)
    }
}

macro_rules! spec {
    ($spec_id:ident, $spec_name:ident) => {
        #[derive(Clone, Copy, Debug, Default, PartialEq, Eq, PartialOrd, Ord, Hash)]
        pub struct $spec_name;

        impl Spec for $spec_name {
            const SPEC_ID: SpecId = $spec_id;
        }
    };
}

spec!(FRONTIER, FrontierSpec);
// FRONTIER_THAWING no EVM spec change
spec!(HOMESTEAD, HomesteadSpec);
// DAO_FORK no EVM spec change
spec!(TANGERINE, TangerineSpec);
spec!(SPURIOUS_DRAGON, SpuriousDragonSpec);
spec!(BYZANTIUM, ByzantiumSpec);
// CONSTANTINOPLE was overridden with PETERSBURG
spec!(PETERSBURG, PetersburgSpec);
spec!(ISTANBUL, IstanbulSpec);
// MUIR_GLACIER no EVM spec change
spec!(BERLIN, BerlinSpec);
spec!(LONDON, LondonSpec);
// ARROW_GLACIER no EVM spec change
// GRAY_GLACIER no EVM spec change
spec!(MERGE, MergeSpec);
spec!(SHANGHAI, ShanghaiSpec);
spec!(CANCUN, CancunSpec);
spec!(PRAGUE, PragueSpec);
spec!(OSAKA, OsakaSpec);

spec!(LATEST, LatestSpec);

// Optimism Hardforks
#[cfg(feature = "optimism")]
spec!(BEDROCK, BedrockSpec);
#[cfg(feature = "optimism")]
spec!(REGOLITH, RegolithSpec);
#[cfg(feature = "optimism")]
spec!(CANYON, CanyonSpec);
#[cfg(feature = "optimism")]
spec!(ECOTONE, EcotoneSpec);
#[cfg(feature = "optimism")]
spec!(FJORD, FjordSpec);
#[cfg(feature = "optimism")]
spec!(GRANITE, GraniteSpec);
#[cfg(feature = "optimism")]
spec!(HOLOCENE, HoloceneSpec);

// Seismic Hardforks
#[cfg(feature = "seismic")]
spec!(MERCURY, MercurySpec);

#[cfg(all(not(feature = "optimism"), not(feature = "seismic")))]
#[macro_export]
macro_rules! spec_to_generic {
    ($spec_id:expr, $e:expr) => {{
        match $spec_id {
            $crate::SpecId::FRONTIER | SpecId::FRONTIER_THAWING => {
                use $crate::FrontierSpec as SPEC;
                $e
            }
            $crate::SpecId::HOMESTEAD | SpecId::DAO_FORK => {
                use $crate::HomesteadSpec as SPEC;
                $e
            }
            $crate::SpecId::TANGERINE => {
                use $crate::TangerineSpec as SPEC;
                $e
            }
            $crate::SpecId::SPURIOUS_DRAGON => {
                use $crate::SpuriousDragonSpec as SPEC;
                $e
            }
            $crate::SpecId::BYZANTIUM => {
                use $crate::ByzantiumSpec as SPEC;
                $e
            }
            $crate::SpecId::PETERSBURG | $crate::SpecId::CONSTANTINOPLE => {
                use $crate::PetersburgSpec as SPEC;
                $e
            }
            $crate::SpecId::ISTANBUL | $crate::SpecId::MUIR_GLACIER => {
                use $crate::IstanbulSpec as SPEC;
                $e
            }
            $crate::SpecId::BERLIN => {
                use $crate::BerlinSpec as SPEC;
                $e
            }
            $crate::SpecId::LONDON
            | $crate::SpecId::ARROW_GLACIER
            | $crate::SpecId::GRAY_GLACIER => {
                use $crate::LondonSpec as SPEC;
                $e
            }
            $crate::SpecId::MERGE => {
                use $crate::MergeSpec as SPEC;
                $e
            }
            $crate::SpecId::SHANGHAI => {
                use $crate::ShanghaiSpec as SPEC;
                $e
            }
            $crate::SpecId::CANCUN => {
                use $crate::CancunSpec as SPEC;
                $e
            }
            $crate::SpecId::LATEST => {
                use $crate::LatestSpec as SPEC;
                $e
            }
            $crate::SpecId::PRAGUE => {
                use $crate::PragueSpec as SPEC;
                $e
            }
            $crate::SpecId::OSAKA => {
                use $crate::OsakaSpec as SPEC;
                $e
            }
        }
    }};
}

#[cfg(all(feature = "optimism", not(feature = "seismic")))]
#[macro_export]
macro_rules! spec_to_generic {
    ($spec_id:expr, $e:expr) => {{
        match $spec_id {
            $crate::SpecId::FRONTIER | SpecId::FRONTIER_THAWING => {
                use $crate::FrontierSpec as SPEC;
                $e
            }
            $crate::SpecId::HOMESTEAD | SpecId::DAO_FORK => {
                use $crate::HomesteadSpec as SPEC;
                $e
            }
            $crate::SpecId::TANGERINE => {
                use $crate::TangerineSpec as SPEC;
                $e
            }
            $crate::SpecId::SPURIOUS_DRAGON => {
                use $crate::SpuriousDragonSpec as SPEC;
                $e
            }
            $crate::SpecId::BYZANTIUM => {
                use $crate::ByzantiumSpec as SPEC;
                $e
            }
            $crate::SpecId::PETERSBURG | $crate::SpecId::CONSTANTINOPLE => {
                use $crate::PetersburgSpec as SPEC;
                $e
            }
            $crate::SpecId::ISTANBUL | $crate::SpecId::MUIR_GLACIER => {
                use $crate::IstanbulSpec as SPEC;
                $e
            }
            $crate::SpecId::BERLIN => {
                use $crate::BerlinSpec as SPEC;
                $e
            }
            $crate::SpecId::LONDON
            | $crate::SpecId::ARROW_GLACIER
            | $crate::SpecId::GRAY_GLACIER => {
                use $crate::LondonSpec as SPEC;
                $e
            }
            $crate::SpecId::MERGE => {
                use $crate::MergeSpec as SPEC;
                $e
            }
            $crate::SpecId::SHANGHAI => {
                use $crate::ShanghaiSpec as SPEC;
                $e
            }
            $crate::SpecId::CANCUN => {
                use $crate::CancunSpec as SPEC;
                $e
            }
            $crate::SpecId::LATEST => {
                use $crate::LatestSpec as SPEC;
                $e
            }
            $crate::SpecId::PRAGUE => {
                use $crate::PragueSpec as SPEC;
                $e
            }
            $crate::SpecId::OSAKA => {
                use $crate::OsakaSpec as SPEC;
                $e
            }
            $crate::SpecId::BEDROCK => {
                use $crate::BedrockSpec as SPEC;
                $e
            }
            $crate::SpecId::REGOLITH => {
                use $crate::RegolithSpec as SPEC;
                $e
            }
            $crate::SpecId::CANYON => {
                use $crate::CanyonSpec as SPEC;
                $e
            }
            $crate::SpecId::ECOTONE => {
                use $crate::EcotoneSpec as SPEC;
                $e
            }
            $crate::SpecId::FJORD => {
                use $crate::FjordSpec as SPEC;
                $e
            }
            $crate::SpecId::GRANITE => {
                use $crate::GraniteSpec as SPEC;
                $e
            }
            $crate::SpecId::HOLOCENE => {
                use $crate::HoloceneSpec as SPEC;
                $e
            }
        }
    }};
}

#[cfg(all(not(feature = "optimism"), feature = "seismic"))]
#[macro_export]
macro_rules! spec_to_generic {
    ($spec_id:expr, $e:expr) => {{
        match $spec_id {
            $crate::SpecId::FRONTIER | SpecId::FRONTIER_THAWING => {
                use $crate::FrontierSpec as SPEC;
                $e
            }
            $crate::SpecId::HOMESTEAD | SpecId::DAO_FORK => {
                use $crate::HomesteadSpec as SPEC;
                $e
            }
            $crate::SpecId::TANGERINE => {
                use $crate::TangerineSpec as SPEC;
                $e
            }
            $crate::SpecId::SPURIOUS_DRAGON => {
                use $crate::SpuriousDragonSpec as SPEC;
                $e
            }
            $crate::SpecId::BYZANTIUM => {
                use $crate::ByzantiumSpec as SPEC;
                $e
            }
            $crate::SpecId::PETERSBURG | $crate::SpecId::CONSTANTINOPLE => {
                use $crate::PetersburgSpec as SPEC;
                $e
            }
            $crate::SpecId::ISTANBUL | $crate::SpecId::MUIR_GLACIER => {
                use $crate::IstanbulSpec as SPEC;
                $e
            }
            $crate::SpecId::BERLIN => {
                use $crate::BerlinSpec as SPEC;
                $e
            }
            $crate::SpecId::LONDON
            | $crate::SpecId::ARROW_GLACIER
            | $crate::SpecId::GRAY_GLACIER => {
                use $crate::LondonSpec as SPEC;
                $e
            }
            $crate::SpecId::MERGE => {
                use $crate::MergeSpec as SPEC;
                $e
            }
            $crate::SpecId::SHANGHAI => {
                use $crate::ShanghaiSpec as SPEC;
                $e
            }
            $crate::SpecId::CANCUN => {
                use $crate::CancunSpec as SPEC;
                $e
            }
            $crate::SpecId::LATEST => {
                use $crate::LatestSpec as SPEC;
                $e
            }
            $crate::SpecId::PRAGUE => {
                use $crate::PragueSpec as SPEC;
                $e
            }
            $crate::SpecId::OSAKA => {
                use $crate::OsakaSpec as SPEC;
                $e
            }
            $crate::SpecId::MERCURY => {
                use $crate::MercurySpec as SPEC;
                $e
            }
        }
    }};
}

#[cfg(all(feature = "optimism", feature = "seismic"))]
#[macro_export]
macro_rules! spec_to_generic {
    ($spec_id:expr, $e:expr) => {{
        match $spec_id {
            $crate::SpecId::FRONTIER | SpecId::FRONTIER_THAWING => {
                use $crate::FrontierSpec as SPEC;
                $e
            }
            $crate::SpecId::HOMESTEAD | SpecId::DAO_FORK => {
                use $crate::HomesteadSpec as SPEC;
                $e
            }
            $crate::SpecId::TANGERINE => {
                use $crate::TangerineSpec as SPEC;
                $e
            }
            $crate::SpecId::SPURIOUS_DRAGON => {
                use $crate::SpuriousDragonSpec as SPEC;
                $e
            }
            $crate::SpecId::BYZANTIUM => {
                use $crate::ByzantiumSpec as SPEC;
                $e
            }
            $crate::SpecId::PETERSBURG | $crate::SpecId::CONSTANTINOPLE => {
                use $crate::PetersburgSpec as SPEC;
                $e
            }
            $crate::SpecId::ISTANBUL | $crate::SpecId::MUIR_GLACIER => {
                use $crate::IstanbulSpec as SPEC;
                $e
            }
            $crate::SpecId::BERLIN => {
                use $crate::BerlinSpec as SPEC;
                $e
            }
            $crate::SpecId::LONDON
            | $crate::SpecId::ARROW_GLACIER
            | $crate::SpecId::GRAY_GLACIER => {
                use $crate::LondonSpec as SPEC;
                $e
            }
            $crate::SpecId::MERGE => {
                use $crate::MergeSpec as SPEC;
                $e
            }
            $crate::SpecId::SHANGHAI => {
                use $crate::ShanghaiSpec as SPEC;
                $e
            }
            $crate::SpecId::CANCUN => {
                use $crate::CancunSpec as SPEC;
                $e
            }
            $crate::SpecId::LATEST => {
                use $crate::LatestSpec as SPEC;
                $e
            }
            $crate::SpecId::PRAGUE => {
                use $crate::PragueSpec as SPEC;
                $e
            }
            $crate::SpecId::OSAKA => {
                use $crate::OsakaSpec as SPEC;
                $e
            }
            $crate::SpecId::BEDROCK => {
                use $crate::BedrockSpec as SPEC;
                $e
            }
            $crate::SpecId::REGOLITH => {
                use $crate::RegolithSpec as SPEC;
                $e
            }
            $crate::SpecId::CANYON => {
                use $crate::CanyonSpec as SPEC;
                $e
            }
            $crate::SpecId::ECOTONE => {
                use $crate::EcotoneSpec as SPEC;
                $e
            }
            $crate::SpecId::FJORD => {
                use $crate::FjordSpec as SPEC;
                $e
            }
            $crate::SpecId::GRANITE => {
                use $crate::GraniteSpec as SPEC;
                $e
            }
            $crate::SpecId::HOLOCENE => {
                use $crate::HoloceneSpec as SPEC;
                $e
            }
            $crate::SpecId::MERCURY => {
                use $crate::MercurySpec as SPEC;
                $e
            }
        }
    }};
}

<<<<<<< HEAD

=======
>>>>>>> b504083f
#[cfg(test)]
mod tests {
    use super::*;

    #[test]
    fn spec_to_generic() {
        use SpecId::*;

        spec_to_generic!(FRONTIER, assert_eq!(SPEC::SPEC_ID, FRONTIER));
        spec_to_generic!(FRONTIER_THAWING, assert_eq!(SPEC::SPEC_ID, FRONTIER));
        spec_to_generic!(HOMESTEAD, assert_eq!(SPEC::SPEC_ID, HOMESTEAD));
        spec_to_generic!(DAO_FORK, assert_eq!(SPEC::SPEC_ID, HOMESTEAD));
        spec_to_generic!(TANGERINE, assert_eq!(SPEC::SPEC_ID, TANGERINE));
        spec_to_generic!(SPURIOUS_DRAGON, assert_eq!(SPEC::SPEC_ID, SPURIOUS_DRAGON));
        spec_to_generic!(BYZANTIUM, assert_eq!(SPEC::SPEC_ID, BYZANTIUM));
        spec_to_generic!(CONSTANTINOPLE, assert_eq!(SPEC::SPEC_ID, PETERSBURG));
        spec_to_generic!(PETERSBURG, assert_eq!(SPEC::SPEC_ID, PETERSBURG));
        spec_to_generic!(ISTANBUL, assert_eq!(SPEC::SPEC_ID, ISTANBUL));
        spec_to_generic!(MUIR_GLACIER, assert_eq!(SPEC::SPEC_ID, ISTANBUL));
        spec_to_generic!(BERLIN, assert_eq!(SPEC::SPEC_ID, BERLIN));
        spec_to_generic!(LONDON, assert_eq!(SPEC::SPEC_ID, LONDON));
        spec_to_generic!(ARROW_GLACIER, assert_eq!(SPEC::SPEC_ID, LONDON));
        spec_to_generic!(GRAY_GLACIER, assert_eq!(SPEC::SPEC_ID, LONDON));
        spec_to_generic!(MERGE, assert_eq!(SPEC::SPEC_ID, MERGE));
        #[cfg(feature = "optimism")]
        spec_to_generic!(BEDROCK, assert_eq!(SPEC::SPEC_ID, BEDROCK));
        #[cfg(feature = "optimism")]
        spec_to_generic!(REGOLITH, assert_eq!(SPEC::SPEC_ID, REGOLITH));
        spec_to_generic!(SHANGHAI, assert_eq!(SPEC::SPEC_ID, SHANGHAI));
        #[cfg(feature = "optimism")]
        spec_to_generic!(CANYON, assert_eq!(SPEC::SPEC_ID, CANYON));
        spec_to_generic!(CANCUN, assert_eq!(SPEC::SPEC_ID, CANCUN));
        #[cfg(feature = "optimism")]
        spec_to_generic!(ECOTONE, assert_eq!(SPEC::SPEC_ID, ECOTONE));
        #[cfg(feature = "optimism")]
        spec_to_generic!(FJORD, assert_eq!(SPEC::SPEC_ID, FJORD));
        #[cfg(feature = "optimism")]
        spec_to_generic!(GRANITE, assert_eq!(SPEC::SPEC_ID, GRANITE));
        #[cfg(feature = "optimism")]
        spec_to_generic!(HOLOCENE, assert_eq!(SPEC::SPEC_ID, HOLOCENE));
        #[cfg(feature = "seismic")]
        spec_to_generic!(MERCURY, assert_eq!(SPEC::SPEC_ID, MERCURY));
        spec_to_generic!(PRAGUE, assert_eq!(SPEC::SPEC_ID, PRAGUE));
        spec_to_generic!(OSAKA, assert_eq!(SPEC::SPEC_ID, OSAKA));
        spec_to_generic!(LATEST, assert_eq!(SPEC::SPEC_ID, LATEST));
    }
}

#[cfg(feature = "optimism")]
#[cfg(test)]
mod optimism_tests {
    use super::*;

    #[test]
    fn test_bedrock_post_merge_hardforks() {
        assert!(BedrockSpec::enabled(SpecId::MERGE));
        assert!(!BedrockSpec::enabled(SpecId::SHANGHAI));
        assert!(!BedrockSpec::enabled(SpecId::CANCUN));
        assert!(!BedrockSpec::enabled(SpecId::LATEST));
        assert!(BedrockSpec::enabled(SpecId::BEDROCK));
        assert!(!BedrockSpec::enabled(SpecId::REGOLITH));
    }

    #[test]
    fn test_regolith_post_merge_hardforks() {
        assert!(RegolithSpec::enabled(SpecId::MERGE));
        assert!(!RegolithSpec::enabled(SpecId::SHANGHAI));
        assert!(!RegolithSpec::enabled(SpecId::CANCUN));
        assert!(!RegolithSpec::enabled(SpecId::LATEST));
        assert!(RegolithSpec::enabled(SpecId::BEDROCK));
        assert!(RegolithSpec::enabled(SpecId::REGOLITH));
    }

    #[test]
    fn test_bedrock_post_merge_hardforks_spec_id() {
        assert!(SpecId::enabled(SpecId::BEDROCK, SpecId::MERGE));
        assert!(!SpecId::enabled(SpecId::BEDROCK, SpecId::SHANGHAI));
        assert!(!SpecId::enabled(SpecId::BEDROCK, SpecId::CANCUN));
        assert!(!SpecId::enabled(SpecId::BEDROCK, SpecId::LATEST));
        assert!(SpecId::enabled(SpecId::BEDROCK, SpecId::BEDROCK));
        assert!(!SpecId::enabled(SpecId::BEDROCK, SpecId::REGOLITH));
    }

    #[test]
    fn test_regolith_post_merge_hardforks_spec_id() {
        assert!(SpecId::enabled(SpecId::REGOLITH, SpecId::MERGE));
        assert!(!SpecId::enabled(SpecId::REGOLITH, SpecId::SHANGHAI));
        assert!(!SpecId::enabled(SpecId::REGOLITH, SpecId::CANCUN));
        assert!(!SpecId::enabled(SpecId::REGOLITH, SpecId::LATEST));
        assert!(SpecId::enabled(SpecId::REGOLITH, SpecId::BEDROCK));
        assert!(SpecId::enabled(SpecId::REGOLITH, SpecId::REGOLITH));
    }

    #[test]
    fn test_canyon_post_merge_hardforks() {
        assert!(CanyonSpec::enabled(SpecId::MERGE));
        assert!(CanyonSpec::enabled(SpecId::SHANGHAI));
        assert!(!CanyonSpec::enabled(SpecId::CANCUN));
        assert!(!CanyonSpec::enabled(SpecId::LATEST));
        assert!(CanyonSpec::enabled(SpecId::BEDROCK));
        assert!(CanyonSpec::enabled(SpecId::REGOLITH));
        assert!(CanyonSpec::enabled(SpecId::CANYON));
    }

    #[test]
    fn test_canyon_post_merge_hardforks_spec_id() {
        assert!(SpecId::enabled(SpecId::CANYON, SpecId::MERGE));
        assert!(SpecId::enabled(SpecId::CANYON, SpecId::SHANGHAI));
        assert!(!SpecId::enabled(SpecId::CANYON, SpecId::CANCUN));
        assert!(!SpecId::enabled(SpecId::CANYON, SpecId::LATEST));
        assert!(SpecId::enabled(SpecId::CANYON, SpecId::BEDROCK));
        assert!(SpecId::enabled(SpecId::CANYON, SpecId::REGOLITH));
        assert!(SpecId::enabled(SpecId::CANYON, SpecId::CANYON));
    }

    #[test]
    fn test_ecotone_post_merge_hardforks() {
        assert!(EcotoneSpec::enabled(SpecId::MERGE));
        assert!(EcotoneSpec::enabled(SpecId::SHANGHAI));
        assert!(EcotoneSpec::enabled(SpecId::CANCUN));
        assert!(!EcotoneSpec::enabled(SpecId::LATEST));
        assert!(EcotoneSpec::enabled(SpecId::BEDROCK));
        assert!(EcotoneSpec::enabled(SpecId::REGOLITH));
        assert!(EcotoneSpec::enabled(SpecId::CANYON));
        assert!(EcotoneSpec::enabled(SpecId::ECOTONE));
    }

    #[test]
    fn test_ecotone_post_merge_hardforks_spec_id() {
        assert!(SpecId::enabled(SpecId::ECOTONE, SpecId::MERGE));
        assert!(SpecId::enabled(SpecId::ECOTONE, SpecId::SHANGHAI));
        assert!(SpecId::enabled(SpecId::ECOTONE, SpecId::CANCUN));
        assert!(!SpecId::enabled(SpecId::ECOTONE, SpecId::LATEST));
        assert!(SpecId::enabled(SpecId::ECOTONE, SpecId::BEDROCK));
        assert!(SpecId::enabled(SpecId::ECOTONE, SpecId::REGOLITH));
        assert!(SpecId::enabled(SpecId::ECOTONE, SpecId::CANYON));
        assert!(SpecId::enabled(SpecId::ECOTONE, SpecId::ECOTONE));
    }

    #[test]
    fn test_fjord_post_merge_hardforks() {
        assert!(FjordSpec::enabled(SpecId::MERGE));
        assert!(FjordSpec::enabled(SpecId::SHANGHAI));
        assert!(FjordSpec::enabled(SpecId::CANCUN));
        assert!(!FjordSpec::enabled(SpecId::LATEST));
        assert!(FjordSpec::enabled(SpecId::BEDROCK));
        assert!(FjordSpec::enabled(SpecId::REGOLITH));
        assert!(FjordSpec::enabled(SpecId::CANYON));
        assert!(FjordSpec::enabled(SpecId::ECOTONE));
        assert!(FjordSpec::enabled(SpecId::FJORD));
    }

    #[test]
    fn test_fjord_post_merge_hardforks_spec_id() {
        assert!(SpecId::enabled(SpecId::FJORD, SpecId::MERGE));
        assert!(SpecId::enabled(SpecId::FJORD, SpecId::SHANGHAI));
        assert!(SpecId::enabled(SpecId::FJORD, SpecId::CANCUN));
        assert!(!SpecId::enabled(SpecId::FJORD, SpecId::LATEST));
        assert!(SpecId::enabled(SpecId::FJORD, SpecId::BEDROCK));
        assert!(SpecId::enabled(SpecId::FJORD, SpecId::REGOLITH));
        assert!(SpecId::enabled(SpecId::FJORD, SpecId::CANYON));
        assert!(SpecId::enabled(SpecId::FJORD, SpecId::ECOTONE));
        assert!(SpecId::enabled(SpecId::FJORD, SpecId::FJORD));
    }

    #[test]
    fn test_granite_post_merge_hardforks() {
        assert!(GraniteSpec::enabled(SpecId::MERGE));
        assert!(GraniteSpec::enabled(SpecId::SHANGHAI));
        assert!(GraniteSpec::enabled(SpecId::CANCUN));
        assert!(!GraniteSpec::enabled(SpecId::LATEST));
        assert!(GraniteSpec::enabled(SpecId::BEDROCK));
        assert!(GraniteSpec::enabled(SpecId::REGOLITH));
        assert!(GraniteSpec::enabled(SpecId::CANYON));
        assert!(GraniteSpec::enabled(SpecId::ECOTONE));
        assert!(GraniteSpec::enabled(SpecId::FJORD));
        assert!(GraniteSpec::enabled(SpecId::GRANITE));
    }

    #[test]
    fn test_granite_post_merge_hardforks_spec_id() {
        assert!(SpecId::enabled(SpecId::GRANITE, SpecId::MERGE));
        assert!(SpecId::enabled(SpecId::GRANITE, SpecId::SHANGHAI));
        assert!(SpecId::enabled(SpecId::GRANITE, SpecId::CANCUN));
        assert!(!SpecId::enabled(SpecId::GRANITE, SpecId::LATEST));
        assert!(SpecId::enabled(SpecId::GRANITE, SpecId::BEDROCK));
        assert!(SpecId::enabled(SpecId::GRANITE, SpecId::REGOLITH));
        assert!(SpecId::enabled(SpecId::GRANITE, SpecId::CANYON));
        assert!(SpecId::enabled(SpecId::GRANITE, SpecId::ECOTONE));
        assert!(SpecId::enabled(SpecId::GRANITE, SpecId::FJORD));
        assert!(SpecId::enabled(SpecId::GRANITE, SpecId::GRANITE));
    }

    #[test]
    fn test_holocene_post_merge_hardforks() {
        // from MERGE to HOLOCENE
        for i in 15..=24 {
            if let Some(spec) = SpecId::try_from_u8(i) {
                assert!(HoloceneSpec::enabled(spec));
            }
        }
        assert!(!HoloceneSpec::enabled(SpecId::LATEST));
    }

    #[test]
    fn test_holocene_post_merge_hardforks_spec_id() {
        // from MERGE to HOLOCENE
        for i in 15..=24 {
            if let Some(spec) = SpecId::try_from_u8(i) {
                assert!(SpecId::enabled(SpecId::HOLOCENE, spec));
            }
        }
        assert!(!SpecId::enabled(SpecId::HOLOCENE, SpecId::LATEST));
    }
}

#[cfg(feature = "seismic")]
#[cfg(test)]
mod seismic_tests {
    use super::*;

    #[test]
    fn test_mercury_post_merge_hardforks_spec_id() {
        // from MERGE to MERCURY
        for i in 15..=20 {
            if let Some(spec) = SpecId::try_from_u8(i) {
                assert!(SpecId::enabled(SpecId::MERCURY, spec));
            }
        }
        assert!(!SpecId::enabled(SpecId::MERCURY, SpecId::LATEST));
    }
}<|MERGE_RESOLUTION|>--- conflicted
+++ resolved
@@ -142,44 +142,6 @@
     LATEST = u8::MAX,
 }
 
-// Used when 'seismic' feature is enabled and 'optimism' is not
-#[cfg(all(feature = "optimism", feature = "seismic"))]
-#[repr(u8)]
-#[derive(Clone, Copy, Debug, Default, PartialEq, Eq, PartialOrd, Ord, Hash, enumn::N)]
-#[cfg_attr(feature = "serde", derive(serde::Serialize, serde::Deserialize))]
-pub enum SpecId {
-    FRONTIER = 0,
-    FRONTIER_THAWING = 1,
-    HOMESTEAD = 2,
-    DAO_FORK = 3,
-    TANGERINE = 4,
-    SPURIOUS_DRAGON = 5,
-    BYZANTIUM = 6,
-    CONSTANTINOPLE = 7,
-    PETERSBURG = 8,
-    ISTANBUL = 9,
-    MUIR_GLACIER = 10,
-    BERLIN = 11,
-    LONDON = 12,
-    ARROW_GLACIER = 13,
-    GRAY_GLACIER = 14,
-    MERGE = 15,
-    BEDROCK = 16,
-    REGOLITH = 17,
-    SHANGHAI = 18,
-    CANYON = 19,
-    CANCUN = 20,
-    ECOTONE = 21,
-    FJORD = 22,
-    GRANITE = 23,
-    HOLOCENE = 24,
-    PRAGUE = 25,
-    OSAKA = 26,
-    MERCURY = 120,
-    #[default]
-    LATEST = u8::MAX,
-}
-
 impl SpecId {
     /// Returns the `SpecId` for the given `u8`.
     #[inline]
@@ -697,10 +659,6 @@
     }};
 }
 
-<<<<<<< HEAD
-
-=======
->>>>>>> b504083f
 #[cfg(test)]
 mod tests {
     use super::*;
