#![allow(non_camel_case_types)]
// enumn has missing docs. Should be replaced in the future https://github.com/bluealloy/revm/issues/2402
#![allow(missing_docs)]

use core::str::FromStr;
pub use num_enum::TryFromPrimitive;
pub use std::string::{String, ToString};
pub use SpecId::*;

/// Specification IDs and their activation block
///
/// Information was obtained from the [Ethereum Execution Specifications](https://github.com/ethereum/execution-specs).
#[repr(u8)]
#[derive(Clone, Copy, Debug, Default, PartialEq, Eq, PartialOrd, Ord, Hash, TryFromPrimitive)]
#[cfg_attr(feature = "serde", derive(serde::Serialize, serde::Deserialize))]
pub enum SpecId {
<<<<<<< HEAD
    FRONTIER = 0,     // Frontier               0
    FRONTIER_THAWING, // Frontier Thawing       200000
    HOMESTEAD,        // Homestead              1150000
    DAO_FORK,         // DAO Fork               1920000
    TANGERINE,        // Tangerine Whistle      2463000
    SPURIOUS_DRAGON,  // Spurious Dragon        2675000
    BYZANTIUM,        // Byzantium              4370000
    CONSTANTINOPLE,   // Constantinople         7280000 is overwritten with PETERSBURG
    PETERSBURG,       // Petersburg             7280000
    ISTANBUL,         // Istanbul	            9069000
    MUIR_GLACIER,     // Muir Glacier           9200000
    BERLIN,           // Berlin	                12244000
    LONDON,           // London	                12965000
    ARROW_GLACIER,    // Arrow Glacier          13773000
    GRAY_GLACIER,     // Gray Glacier           15050000
    MERGE,            // Paris/Merge            15537394 (TTD: 58750000000000000000000)
    SHANGHAI,         // Shanghai               17034870 (Timestamp: 1681338455)
    CANCUN,           // Cancun                 19426587 (Timestamp: 1710338135)
    PRAGUE,           // Prague                 TBD
    MERCURY,          // Mercury                TBD
    OSAKA,            // Osaka                  TBD
=======
    /// Frontier hard fork
    /// Activated at block 0
    FRONTIER = 0,
    /// Frontier Thawing hard fork
    /// Activated at block 200000
    FRONTIER_THAWING,
    /// Homestead hard fork
    /// Activated at block 1150000
    HOMESTEAD,
    /// DAO Fork hard fork
    /// Activated at block 1920000
    DAO_FORK,
    /// Tangerine Whistle hard fork
    /// Activated at block 2463000
    TANGERINE,
    /// Spurious Dragon hard fork
    /// Activated at block 2675000
    SPURIOUS_DRAGON,
    /// Byzantium hard fork
    /// Activated at block 4370000
    BYZANTIUM,
    /// Constantinople hard fork
    /// Activated at block 7280000 is overwritten with PETERSBURG
    CONSTANTINOPLE,
    /// Petersburg hard fork
    /// Activated at block 7280000
    PETERSBURG,
    /// Istanbul hard fork
    /// Activated at block 9069000
    ISTANBUL,
    /// Muir Glacier hard fork
    /// Activated at block 9200000
    MUIR_GLACIER,
    /// Berlin hard fork
    /// Activated at block 12244000
    BERLIN,
    /// London hard fork
    /// Activated at block 12965000
    LONDON,
    /// Arrow Glacier hard fork
    /// Activated at block 13773000
    ARROW_GLACIER,
    /// Gray Glacier hard fork
    /// Activated at block 15050000
    GRAY_GLACIER,
    /// Paris/Merge hard fork
    /// Activated at block 15537394 (TTD: 58750000000000000000000)
    MERGE,
    /// Shanghai hard fork
    /// Activated at block 17034870 (Timestamp: 1681338455)
    SHANGHAI,
    /// Cancun hard fork
    /// Activated at block 19426587 (Timestamp: 1710338135)
    CANCUN,
    /// Prague hard fork
    /// Activated at block TBD
>>>>>>> 37925695
    #[default]
    PRAGUE,
    /// Osaka hard fork
    /// Activated at block TBD
    OSAKA,
}

impl SpecId {
    /// Returns the [`SpecId`] for the given [`u8`].
    #[inline]
    pub fn try_from_u8(spec_id: u8) -> Option<Self> {
        Self::try_from(spec_id).ok()
    }

    /// Returns `true` if the given specification ID is enabled in this spec.
    #[inline]
    pub const fn is_enabled_in(self, other: Self) -> bool {
        self as u8 >= other as u8
    }
}

/// String identifiers for hardforks.
pub mod name {
<<<<<<< HEAD
    pub const MERCURY: &str = "Mercury";
=======
    /// String identifier for the Frontier hardfork
>>>>>>> 37925695
    pub const FRONTIER: &str = "Frontier";
    /// String identifier for the Frontier Thawing hardfork
    pub const FRONTIER_THAWING: &str = "Frontier Thawing";
    /// String identifier for the Homestead hardfork
    pub const HOMESTEAD: &str = "Homestead";
    /// String identifier for the DAO Fork hardfork
    pub const DAO_FORK: &str = "DAO Fork";
    /// String identifier for the Tangerine Whistle hardfork
    pub const TANGERINE: &str = "Tangerine";
    /// String identifier for the Spurious Dragon hardfork
    pub const SPURIOUS_DRAGON: &str = "Spurious";
    /// String identifier for the Byzantium hardfork
    pub const BYZANTIUM: &str = "Byzantium";
    /// String identifier for the Constantinople hardfork
    pub const CONSTANTINOPLE: &str = "Constantinople";
    /// String identifier for the Petersburg hardfork
    pub const PETERSBURG: &str = "Petersburg";
    /// String identifier for the Istanbul hardfork
    pub const ISTANBUL: &str = "Istanbul";
    /// String identifier for the Muir Glacier hardfork
    pub const MUIR_GLACIER: &str = "MuirGlacier";
    /// String identifier for the Berlin hardfork
    pub const BERLIN: &str = "Berlin";
    /// String identifier for the London hardfork
    pub const LONDON: &str = "London";
    /// String identifier for the Arrow Glacier hardfork
    pub const ARROW_GLACIER: &str = "Arrow Glacier";
    /// String identifier for the Gray Glacier hardfork
    pub const GRAY_GLACIER: &str = "Gray Glacier";
    /// String identifier for the Paris/Merge hardfork
    pub const MERGE: &str = "Merge";
    /// String identifier for the Shanghai hardfork
    pub const SHANGHAI: &str = "Shanghai";
    /// String identifier for the Cancun hardfork
    pub const CANCUN: &str = "Cancun";
    /// String identifier for the Prague hardfork
    pub const PRAGUE: &str = "Prague";
    /// String identifier for the Osaka hardfork (Prague with EOF)
    pub const OSAKA: &str = "Osaka";
    /// String identifier for the latest hardfork
    pub const LATEST: &str = "Latest";
}

/// Error type for unknown hardfork names. Returned by [`SpecId::from_str`].
#[derive(Debug, Clone, Copy, PartialEq, Eq, PartialOrd, Ord, Hash)]
pub struct UnknownHardfork;

impl FromStr for SpecId {
    type Err = UnknownHardfork;

    fn from_str(s: &str) -> Result<Self, Self::Err> {
        match s {
            name::MERCURY => Ok(Self::MERCURY),
            name::FRONTIER => Ok(Self::FRONTIER),
            name::FRONTIER_THAWING => Ok(Self::FRONTIER_THAWING),
            name::HOMESTEAD => Ok(Self::HOMESTEAD),
            name::DAO_FORK => Ok(Self::DAO_FORK),
            name::TANGERINE => Ok(Self::TANGERINE),
            name::SPURIOUS_DRAGON => Ok(Self::SPURIOUS_DRAGON),
            name::BYZANTIUM => Ok(Self::BYZANTIUM),
            name::CONSTANTINOPLE => Ok(Self::CONSTANTINOPLE),
            name::PETERSBURG => Ok(Self::PETERSBURG),
            name::ISTANBUL => Ok(Self::ISTANBUL),
            name::MUIR_GLACIER => Ok(Self::MUIR_GLACIER),
            name::BERLIN => Ok(Self::BERLIN),
            name::LONDON => Ok(Self::LONDON),
            name::ARROW_GLACIER => Ok(Self::ARROW_GLACIER),
            name::GRAY_GLACIER => Ok(Self::GRAY_GLACIER),
            name::MERGE => Ok(Self::MERGE),
            name::SHANGHAI => Ok(Self::SHANGHAI),
            name::CANCUN => Ok(Self::CANCUN),
            name::PRAGUE => Ok(Self::PRAGUE),
            name::OSAKA => Ok(Self::OSAKA),
            _ => Err(UnknownHardfork),
        }
    }
}

impl From<SpecId> for &'static str {
    fn from(spec_id: SpecId) -> Self {
        match spec_id {
            SpecId::MERCURY => name::MERCURY,
            SpecId::FRONTIER => name::FRONTIER,
            SpecId::FRONTIER_THAWING => name::FRONTIER_THAWING,
            SpecId::HOMESTEAD => name::HOMESTEAD,
            SpecId::DAO_FORK => name::DAO_FORK,
            SpecId::TANGERINE => name::TANGERINE,
            SpecId::SPURIOUS_DRAGON => name::SPURIOUS_DRAGON,
            SpecId::BYZANTIUM => name::BYZANTIUM,
            SpecId::CONSTANTINOPLE => name::CONSTANTINOPLE,
            SpecId::PETERSBURG => name::PETERSBURG,
            SpecId::ISTANBUL => name::ISTANBUL,
            SpecId::MUIR_GLACIER => name::MUIR_GLACIER,
            SpecId::BERLIN => name::BERLIN,
            SpecId::LONDON => name::LONDON,
            SpecId::ARROW_GLACIER => name::ARROW_GLACIER,
            SpecId::GRAY_GLACIER => name::GRAY_GLACIER,
            SpecId::MERGE => name::MERGE,
            SpecId::SHANGHAI => name::SHANGHAI,
            SpecId::CANCUN => name::CANCUN,
            SpecId::PRAGUE => name::PRAGUE,
            SpecId::OSAKA => name::OSAKA,
        }
    }
}

impl core::fmt::Display for SpecId {
    fn fmt(&self, f: &mut core::fmt::Formatter<'_>) -> core::fmt::Result {
        write!(f, "{}", <&'static str>::from(*self))
    }
}<|MERGE_RESOLUTION|>--- conflicted
+++ resolved
@@ -14,29 +14,6 @@
 #[derive(Clone, Copy, Debug, Default, PartialEq, Eq, PartialOrd, Ord, Hash, TryFromPrimitive)]
 #[cfg_attr(feature = "serde", derive(serde::Serialize, serde::Deserialize))]
 pub enum SpecId {
-<<<<<<< HEAD
-    FRONTIER = 0,     // Frontier               0
-    FRONTIER_THAWING, // Frontier Thawing       200000
-    HOMESTEAD,        // Homestead              1150000
-    DAO_FORK,         // DAO Fork               1920000
-    TANGERINE,        // Tangerine Whistle      2463000
-    SPURIOUS_DRAGON,  // Spurious Dragon        2675000
-    BYZANTIUM,        // Byzantium              4370000
-    CONSTANTINOPLE,   // Constantinople         7280000 is overwritten with PETERSBURG
-    PETERSBURG,       // Petersburg             7280000
-    ISTANBUL,         // Istanbul	            9069000
-    MUIR_GLACIER,     // Muir Glacier           9200000
-    BERLIN,           // Berlin	                12244000
-    LONDON,           // London	                12965000
-    ARROW_GLACIER,    // Arrow Glacier          13773000
-    GRAY_GLACIER,     // Gray Glacier           15050000
-    MERGE,            // Paris/Merge            15537394 (TTD: 58750000000000000000000)
-    SHANGHAI,         // Shanghai               17034870 (Timestamp: 1681338455)
-    CANCUN,           // Cancun                 19426587 (Timestamp: 1710338135)
-    PRAGUE,           // Prague                 TBD
-    MERCURY,          // Mercury                TBD
-    OSAKA,            // Osaka                  TBD
-=======
     /// Frontier hard fork
     /// Activated at block 0
     FRONTIER = 0,
@@ -93,9 +70,10 @@
     CANCUN,
     /// Prague hard fork
     /// Activated at block TBD
->>>>>>> 37925695
+    PRAGUE,
+    /// Seismic's fork of the EVM.
     #[default]
-    PRAGUE,
+    MERCURY,
     /// Osaka hard fork
     /// Activated at block TBD
     OSAKA,
@@ -117,11 +95,7 @@
 
 /// String identifiers for hardforks.
 pub mod name {
-<<<<<<< HEAD
     pub const MERCURY: &str = "Mercury";
-=======
-    /// String identifier for the Frontier hardfork
->>>>>>> 37925695
     pub const FRONTIER: &str = "Frontier";
     /// String identifier for the Frontier Thawing hardfork
     pub const FRONTIER_THAWING: &str = "Frontier Thawing";
