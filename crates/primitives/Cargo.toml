--- conflicted
+++ resolved
@@ -23,13 +23,8 @@
 
 [dependencies]
 alloy-eips = { version = "0.3", default-features = false, features = ["k256"] }
-<<<<<<< HEAD
-alloy-primitives = { version = "0.8", default-features = false, features = [
-    "rlp",
-=======
 alloy-primitives = { path = "../../../seismic-alloy-core/crates/primitives", default-features = false, features = [
     "rlp"
->>>>>>> 95c5ce18
 ] }
 hashbrown = "0.14"
 auto_impl = "1.2"
