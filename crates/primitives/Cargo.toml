[package]
authors = ["Dragan Rakita <dragan0rakita@gmail.com>"]
description = "revm primitives"
edition = "2021"
keywords = ["no_std", "ethereum", "evm", "revm", "types"]
license = "MIT"
name = "revm-primitives"
repository = "https://github.com/bluealloy/revm"
version = "14.0.0"
readme = "../../README.md"

[package.metadata.docs.rs]
all-features = true
rustdoc-args = ["--cfg", "docsrs"]

[lints.rust]
unreachable_pub = "warn"
unused_must_use = "deny"
rust_2018_idioms = "deny"

[lints.rustdoc]
all = "warn"

[dependencies]
<<<<<<< HEAD
alloy-eips = { version = "0.3", default-features = false, features = ["k256"] }
alloy-primitives = { version = "0.8.1", default-features = false, features = [
    "rlp"
=======
# alloy
alloy-eip2930 = { version = "0.1", default-features = false }
alloy-eip7702 = { version = "0.4", default-features = false, features = [
    "k256",
] }
alloy-primitives = { version = "0.8.8", default-features = false, features = [
    "rlp",
    "map",
>>>>>>> 900409f1
] }

# mics
auto_impl = "1.2"
bitvec = { version = "1", default-features = false, features = ["alloc"] }
bitflags = { version = "2.6.0", default-features = false }

# arbitrary utils
proptest = { version = "1.4", optional = true }
proptest-derive = { version = "0.5", optional = true}

# For setting the CfgEnv KZGSettings. Enabled by c-kzg flag.
c-kzg = { version = "1.0.3", default-features = false, optional = true, features = [
    "ethereum_kzg_settings",
] }

# Optionally use `kzg-rs` for a pure Rust implementation of KZG.
kzg-rs = { version = "0.2.3", default-features = false, optional = true }

# utility
enumn = "0.1"
cfg-if = "1"
dyn-clone = "1.0"

# optional
serde = { version = "1.0", default-features = false, features = [
    "derive",
    "rc",
], optional = true }

[build-dependencies]
hex = { version = "0.4", default-features = false }

[features]
default = ["std", "c-kzg", "portable"]
std = [
    "serde?/std",
    "alloy-primitives/std",
    "hex/std",
    "bitvec/std",
    "bitflags/std",
    "alloy-eip7702/std",
    "alloy-eip2930/std",
]
hashbrown = ["alloy-primitives/map-hashbrown"]
serde = [
    "dep:serde",
    "alloy-primitives/serde",
    "hex/serde",
    "bitvec/serde",
    "bitflags/serde",
    "c-kzg?/serde",
    "alloy-eip7702/serde",
    "alloy-eip2930/serde",
]
arbitrary = [
    "std",
    "alloy-primitives/arbitrary",
    "bitflags/arbitrary",
<<<<<<< HEAD
    "proptest-derive",
    "proptest",
=======
    "alloy-eip7702/arbitrary",
    "alloy-eip2930/arbitrary",
>>>>>>> 900409f1
]
asm-keccak = ["alloy-primitives/asm-keccak"]
portable = ["c-kzg?/portable"]
seismic = ["alloy-primitives/seismic"]

optimism = []
# Optimism default handler enabled Optimism handler register by default in EvmBuilder.
optimism-default-handler = ["optimism"]
negate-optimism-default-handler = []

dev = [
    "memory_limit",
    "optional_balance_check",
    "optional_block_gas_limit",
    "optional_eip3607",
    "optional_gas_refund",
    "optional_no_base_fee",
    "optional_beneficiary_reward",
]
memory_limit = []
optional_balance_check = []
optional_block_gas_limit = []
optional_eip3607 = []
optional_gas_refund = []
optional_no_base_fee = []
optional_beneficiary_reward = []
rand = ["alloy-primitives/rand"]

# See comments in `revm-precompile`
c-kzg = ["dep:c-kzg"]
# `kzg-rs` is not audited but useful for `no_std` environment.
#   use it with causing and default to `c-kzg` if possible!
kzg-rs = ["dep:kzg-rs"]<|MERGE_RESOLUTION|>--- conflicted
+++ resolved
@@ -22,11 +22,6 @@
 all = "warn"
 
 [dependencies]
-<<<<<<< HEAD
-alloy-eips = { version = "0.3", default-features = false, features = ["k256"] }
-alloy-primitives = { version = "0.8.1", default-features = false, features = [
-    "rlp"
-=======
 # alloy
 alloy-eip2930 = { version = "0.1", default-features = false }
 alloy-eip7702 = { version = "0.4", default-features = false, features = [
@@ -35,17 +30,12 @@
 alloy-primitives = { version = "0.8.8", default-features = false, features = [
     "rlp",
     "map",
->>>>>>> 900409f1
 ] }
 
 # mics
 auto_impl = "1.2"
 bitvec = { version = "1", default-features = false, features = ["alloc"] }
 bitflags = { version = "2.6.0", default-features = false }
-
-# arbitrary utils
-proptest = { version = "1.4", optional = true }
-proptest-derive = { version = "0.5", optional = true}
 
 # For setting the CfgEnv KZGSettings. Enabled by c-kzg flag.
 c-kzg = { version = "1.0.3", default-features = false, optional = true, features = [
@@ -95,17 +85,11 @@
     "std",
     "alloy-primitives/arbitrary",
     "bitflags/arbitrary",
-<<<<<<< HEAD
-    "proptest-derive",
-    "proptest",
-=======
     "alloy-eip7702/arbitrary",
     "alloy-eip2930/arbitrary",
->>>>>>> 900409f1
 ]
 asm-keccak = ["alloy-primitives/asm-keccak"]
 portable = ["c-kzg?/portable"]
-seismic = ["alloy-primitives/seismic"]
 
 optimism = []
 # Optimism default handler enabled Optimism handler register by default in EvmBuilder.
