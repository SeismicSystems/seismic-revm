--- conflicted
+++ resolved
@@ -1,15 +1,4 @@
 [package]
-<<<<<<< HEAD
-authors = ["Dragan Rakita <dragan0rakita@gmail.com>", "Seismic Systems"]
-description = "seismic revm primitives"
-edition = "2021"
-keywords = ["no_std", "ethereum", "evm", "revm", "types"]
-license = "MIT"
-name = "revm-primitives"
-repository = "https://github.com/SeismicSystems/seismic-revm"
-version = "14.0.0"
-readme = "../../README.md"
-=======
 name = "revm-primitives"
 description = "Revm primitives types"
 version = "16.0.0"
@@ -19,7 +8,6 @@
 license.workspace = true
 repository.workspace = true
 readme.workspace = true
->>>>>>> 398ef740
 
 [package.metadata.docs.rs]
 all-features = true
@@ -35,23 +23,7 @@
 
 [dependencies]
 # alloy
-<<<<<<< HEAD
-alloy-eip2930 = { version = "0.1", default-features = false }
-alloy-eip7702 = { version = "0.4", default-features = false, features = [
-    "k256",
-] }
-alloy-primitives = { version = "0.8.8", default-features = false, features = [
-    "rlp",
-    "map",
-] }
-
-# mics
-auto_impl = "1.2"
-bitvec = { version = "1", default-features = false, features = ["alloc"] }
-bitflags = { version = "2.6.0", default-features = false }
-=======
 alloy-primitives = { workspace = true, features = ["rlp", "map"] }
->>>>>>> 398ef740
 
 # mics
 enumn.workspace = true
@@ -59,94 +31,9 @@
 # Optional
 serde = { workspace = true, features = ["derive", "rc"], optional = true }
 
-<<<<<<< HEAD
-# utility
-enumn = "0.1"
-cfg-if = "1"
-dyn-clone = "1.0"
-
-# optional
-serde = { version = "1.0", default-features = false, features = [
-    "derive",
-    "rc",
-], optional = true }
-proptest = { version = "1.4", optional = true }
-proptest-derive = { version = "0.5", optional = true }
-
-[build-dependencies]
-hex = { version = "0.4", default-features = false }
-=======
->>>>>>> 398ef740
-
 [features]
 default = ["std"]
 std = [
-<<<<<<< HEAD
-    "serde?/std",
-    "alloy-primitives/std",
-    "hex/std",
-    "bitvec/std",
-    "bitflags/std",
-    "alloy-eip7702/std",
-    "alloy-eip2930/std",
-]
-hashbrown = ["alloy-primitives/map-hashbrown"]
-serde = [
-    "dep:serde",
-    "alloy-primitives/serde",
-    "hex/serde",
-    "bitvec/serde",
-    "bitflags/serde",
-    "c-kzg?/serde",
-    "alloy-eip7702/serde",
-    "alloy-eip2930/serde",
-]
-arbitrary = [
-    "std",
-    "dep:proptest",
-	"dep:proptest-derive",
-    "alloy-primitives/arbitrary",
-    "bitflags/arbitrary",
-    "alloy-eip7702/arbitrary",
-    "alloy-eip2930/arbitrary",
-]
-asm-keccak = ["alloy-primitives/asm-keccak"]
-portable = ["c-kzg?/portable"]
-
-optimism = []
-# Optimism default handler enabled Optimism handler register by default in EvmBuilder.
-optimism-default-handler = ["optimism"]
-negate-optimism-default-handler = []
-
-seismic = []
-
-dev = [
-    "memory_limit",
-    "optional_balance_check",
-    "optional_block_gas_limit",
-    "optional_eip3607",
-    "optional_gas_refund",
-    "optional_no_base_fee",
-    "optional_beneficiary_reward",
-]
-memory_limit = []
-optional_balance_check = []
-optional_block_gas_limit = []
-optional_eip3607 = []
-optional_gas_refund = []
-optional_no_base_fee = []
-optional_beneficiary_reward = []
-rand = ["alloy-primitives/rand"]
-
-# See comments in `revm-precompile`
-c-kzg = ["dep:c-kzg"]
-# `kzg-rs` is not audited but useful for `no_std` environment.
-#   use it with causing and default to `c-kzg` if possible!
-kzg-rs = ["dep:kzg-rs"]
-
-[dev-dependencies]
-proptest-derive = { version = "0.5" }
-=======
 	"alloy-primitives/std",
 	"serde?/std"
 ]
@@ -155,5 +42,4 @@
 hashbrown = ["alloy-primitives/map-hashbrown"]
 arbitrary = ["std", "alloy-primitives/arbitrary"]
 asm-keccak = ["alloy-primitives/asm-keccak"]
-rand = ["alloy-primitives/rand"]
->>>>>>> 398ef740
+rand = ["alloy-primitives/rand"]