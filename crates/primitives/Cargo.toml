--- conflicted
+++ resolved
@@ -23,11 +23,7 @@
 
 [dependencies]
 alloy-eips = { version = "0.3", default-features = false, features = ["k256"] }
-<<<<<<< HEAD
-alloy-primitives = { path = "../../../seismic-alloy-core/crates/primitives", default-features = false, features = [
-=======
 alloy-primitives = { version = "0.8.1", default-features = false, features = [
->>>>>>> 9e956146
     "rlp"
 ] }
 hashbrown = "0.14"
