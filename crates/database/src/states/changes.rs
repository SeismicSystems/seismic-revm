--- conflicted
+++ resolved
@@ -1,11 +1,7 @@
 use super::RevertToSlot;
 use bytecode::Bytecode;
-<<<<<<< HEAD
 use primitives::alloy_primitives::FlaggedStorage;
-use primitives::{Address, B256, U256};
-=======
-use primitives::{Address, StorageKey, StorageValue, B256};
->>>>>>> b287ce02
+use primitives::{Address, StorageKey, B256, U256};
 use state::AccountInfo;
 use std::vec::Vec;
 
@@ -36,11 +32,7 @@
     /// Wipe storage
     pub wipe_storage: bool,
     /// Storage key value pairs
-<<<<<<< HEAD
     pub storage: Vec<(U256, FlaggedStorage)>,
-=======
-    pub storage: Vec<(StorageKey, StorageValue)>,
->>>>>>> b287ce02
 }
 
 /// Plain Storage Revert.
