use super::{
    reverts::AccountInfoRevert, AccountRevert, AccountStatus, RevertToSlot, StorageSlot,
    StorageWithOriginalValues, TransitionAccount,
};
<<<<<<< HEAD
use primitives::alloy_primitives::FlaggedStorage;
use primitives::{HashMap, U256};
=======
use primitives::{HashMap, StorageKey, StorageValue};
>>>>>>> b287ce02
use state::AccountInfo;

/// Account information focused on creating of database changesets
/// and Reverts.
///
/// Status is needed as to know from what state we are applying the TransitionAccount.
///
/// Original account info is needed to know if there was a change.
///
/// Same thing for storage with original value.
///
/// On selfdestruct storage original value is ignored.
#[derive(Clone, Debug, PartialEq, Eq)]
#[cfg_attr(feature = "serde", derive(serde::Serialize, serde::Deserialize))]
pub struct BundleAccount {
    pub info: Option<AccountInfo>,
    pub original_info: Option<AccountInfo>,
    /// Contains both original and present state.
    /// When extracting changeset we compare if original value is different from present value.
    /// If it is different we add it to changeset.
    ///
    /// If Account was destroyed we ignore original value and compare present state with StorageValue::ZERO.
    pub storage: StorageWithOriginalValues,
    /// Account status.
    pub status: AccountStatus,
}

impl BundleAccount {
    /// Create new BundleAccount.
    pub fn new(
        original_info: Option<AccountInfo>,
        present_info: Option<AccountInfo>,
        storage: StorageWithOriginalValues,
        status: AccountStatus,
    ) -> Self {
        Self {
            info: present_info,
            original_info,
            storage,
            status,
        }
    }

    /// The approximate size of changes needed to store this account.
    ///
    /// `1 + storage_len`
    pub fn size_hint(&self) -> usize {
        1 + self.storage.len()
    }

    /// Return storage slot if it exists.
    ///
<<<<<<< HEAD
    /// In case we know that account is newly created or destroyed, return `Some(U256::ZERO)`
    pub fn storage_slot(&self, slot: U256) -> Option<FlaggedStorage> {
=======
    /// In case we know that account is newly created or destroyed, return `Some(StorageValue::ZERO)`
    pub fn storage_slot(&self, slot: StorageKey) -> Option<StorageValue> {
>>>>>>> b287ce02
        let slot = self.storage.get(&slot).map(|s| s.present_value);
        if slot.is_some() {
            slot
        } else if self.status.is_storage_known() {
<<<<<<< HEAD
            Some(FlaggedStorage::ZERO)
=======
            Some(StorageValue::ZERO)
>>>>>>> b287ce02
        } else {
            None
        }
    }

    /// Fetch account info if it exists.
    pub fn account_info(&self) -> Option<AccountInfo> {
        self.info.clone()
    }

    /// Was this account destroyed.
    pub fn was_destroyed(&self) -> bool {
        self.status.was_destroyed()
    }

    /// Return true of account info was changed.
    pub fn is_info_changed(&self) -> bool {
        self.info != self.original_info
    }

    /// Return true if contract was changed
    pub fn is_contract_changed(&self) -> bool {
        self.info.as_ref().map(|a| a.code_hash) != self.original_info.as_ref().map(|a| a.code_hash)
    }

    /// Revert account to previous state and return true if account can be removed.
    pub fn revert(&mut self, revert: AccountRevert) -> bool {
        self.status = revert.previous_status;

        match revert.account {
            AccountInfoRevert::DoNothing => (),
            AccountInfoRevert::DeleteIt => {
                self.info = None;
                if self.original_info.is_none() {
                    self.storage = HashMap::default();
                    return true;
                } else {
                    // Set all storage to zero but preserve original values.
                    self.storage.iter_mut().for_each(|(_, v)| {
<<<<<<< HEAD
                        v.present_value = FlaggedStorage::ZERO;
=======
                        v.present_value = StorageValue::ZERO;
>>>>>>> b287ce02
                    });
                    return false;
                }
            }
            AccountInfoRevert::RevertTo(info) => self.info = Some(info),
        };
        // Revert storage
        for (key, slot) in revert.storage {
            match slot {
                RevertToSlot::Some(value) => {
                    // Don't overwrite original values if present
                    // if storage is not present set original value as current value.
                    self.storage
                        .entry(key)
                        .or_insert(StorageSlot::new(value))
                        .present_value = value;
                }
                RevertToSlot::Destroyed => {
                    // If it was destroyed this means that storage was created and we need to remove it.
                    self.storage.remove(&key);
                }
            }
        }
        false
    }

    /// Update to new state and generate AccountRevert that if applied to new state will
    /// revert it to previous state.
    ///
    /// If no revert is present, update is noop.
    pub fn update_and_create_revert(
        &mut self,
        transition: TransitionAccount,
    ) -> Option<AccountRevert> {
        let updated_info = transition.info;
        let updated_storage = transition.storage;
        let updated_status = transition.status;

        // The helper that extends this storage but preserves original value.
        let extend_storage =
            |this_storage: &mut StorageWithOriginalValues,
             storage_update: StorageWithOriginalValues| {
                for (key, value) in storage_update {
                    this_storage.entry(key).or_insert(value).present_value = value.present_value;
                }
            };

        let previous_storage_from_update =
            |updated_storage: &StorageWithOriginalValues| -> HashMap<StorageKey, RevertToSlot> {
                updated_storage
                    .iter()
                    .filter(|s| s.1.is_changed())
                    .map(|(key, value)| {
                        (*key, RevertToSlot::Some(value.previous_or_original_value))
                    })
                    .collect()
            };

        // Needed for some reverts.
        let info_revert = if self.info != updated_info {
            AccountInfoRevert::RevertTo(self.info.clone().unwrap_or_default())
        } else {
            AccountInfoRevert::DoNothing
        };

        let account_revert = match updated_status {
            AccountStatus::Changed => {
                let previous_storage = previous_storage_from_update(&updated_storage);
                match self.status {
                    AccountStatus::Changed | AccountStatus::Loaded => {
                        // Extend the storage. original values is not used inside bundle.
                        extend_storage(&mut self.storage, updated_storage);
                    }
                    AccountStatus::LoadedEmptyEIP161 => {
                        // Do nothing.
                        // Only change that can happen from LoadedEmpty to Changed is if balance
                        // is send to account. So we are only checking account change here.
                    }
                    _ => unreachable!("Invalid state transfer to Changed from {self:?}"),
                };
                let previous_status = self.status;
                self.status = AccountStatus::Changed;
                self.info = updated_info;
                Some(AccountRevert {
                    account: info_revert,
                    storage: previous_storage,
                    previous_status,
                    wipe_storage: false,
                })
            }
            AccountStatus::InMemoryChange => {
                let previous_storage = previous_storage_from_update(&updated_storage);
                let in_memory_info_revert = match self.status {
                    AccountStatus::Loaded | AccountStatus::InMemoryChange => {
                        // From loaded (Or LoadedEmpty) to InMemoryChange can happen if there is balance change
                        // or new created account but Loaded didn't have contract.
                        extend_storage(&mut self.storage, updated_storage);
                        info_revert
                    }
                    AccountStatus::LoadedEmptyEIP161 => {
                        self.storage = updated_storage;
                        info_revert
                    }
                    AccountStatus::LoadedNotExisting => {
                        self.storage = updated_storage;
                        AccountInfoRevert::DeleteIt
                    }
                    _ => unreachable!("Invalid change to InMemoryChange from {self:?}"),
                };
                let previous_status = self.status;
                self.status = AccountStatus::InMemoryChange;
                self.info = updated_info;
                Some(AccountRevert {
                    account: in_memory_info_revert,
                    storage: previous_storage,
                    previous_status,
                    wipe_storage: false,
                })
            }
            AccountStatus::Loaded
            | AccountStatus::LoadedNotExisting
            | AccountStatus::LoadedEmptyEIP161 => {
                // No changeset, maybe just update data
                // Do nothing for now.
                None
            }
            AccountStatus::Destroyed => {
                // Clear this storage and move it to the Revert.
                let this_storage = self.storage.drain().collect();
                let ret = match self.status {
                    AccountStatus::InMemoryChange | AccountStatus::Changed | AccountStatus::Loaded | AccountStatus::LoadedEmptyEIP161 => {
                        Some(AccountRevert::new_selfdestructed(self.status, info_revert, this_storage))
                    }
                    AccountStatus::LoadedNotExisting => {
                        // Do nothing as we have LoadedNotExisting -> Destroyed (It is noop)
                        None
                    }
                    _ => unreachable!("Invalid transition to Destroyed account from: {self:?} to {updated_info:?} {updated_status:?}"),
                };

                if ret.is_some() {
                    self.status = AccountStatus::Destroyed;
                    self.info = None;
                }

                // Set present to destroyed.
                ret
            }
            AccountStatus::DestroyedChanged => {
                // Previous block created account or changed.
                // (It was destroyed on previous block or one before).

                // Check common pre destroy paths.
                // If common path is there it will drain the storage.
                if let Some(revert_state) = AccountRevert::new_selfdestructed_from_bundle(
                    info_revert.clone(),
                    self,
                    &updated_storage,
                ) {
                    // Set to destroyed and revert state.
                    self.status = AccountStatus::DestroyedChanged;
                    self.info = updated_info;
                    self.storage = updated_storage;

                    Some(revert_state)
                } else {
                    let ret = match self.status {
                        AccountStatus::Destroyed | AccountStatus::LoadedNotExisting => {
                            // From destroyed state new account is made
                            Some(AccountRevert {
                                account: AccountInfoRevert::DeleteIt,
                                storage: previous_storage_from_update(&updated_storage),
                                previous_status: self.status,
                                wipe_storage: false,
                            })
                        }
                        AccountStatus::DestroyedChanged => {
                            // Account was destroyed in this transition. So we should clear present storage
                            // and insert it inside revert.

                            let previous_storage = if transition.storage_was_destroyed {
                                let mut storage = core::mem::take(&mut self.storage)
                                    .into_iter()
                                    .map(|t| (t.0, RevertToSlot::Some(t.1.present_value)))
                                    .collect::<HashMap<_, _>>();
                                for key in updated_storage.keys() {
                                    // As it is not existing inside Destroyed storage this means
                                    // that previous values must be zero
                                    storage.entry(*key).or_insert(RevertToSlot::Destroyed);
                                }
                                storage
                            } else {
                                previous_storage_from_update(&updated_storage)
                            };

                            Some(AccountRevert {
                                account: info_revert,
                                storage: previous_storage,
                                previous_status: AccountStatus::DestroyedChanged,
                                wipe_storage: false,
                            })
                        }
                        AccountStatus::DestroyedAgain => {
                            Some(AccountRevert::new_selfdestructed_again(
                                // Destroyed again will set empty account.
                                AccountStatus::DestroyedAgain,
                                AccountInfoRevert::DeleteIt,
                                HashMap::default(),
                                updated_storage.clone(),
                            ))
                        }
                        _ => unreachable!("Invalid state transfer to DestroyedNew from {self:?}"),
                    };
                    self.status = AccountStatus::DestroyedChanged;
                    self.info = updated_info;
                    // Extends current storage.
                    extend_storage(&mut self.storage, updated_storage);

                    ret
                }
            }
            AccountStatus::DestroyedAgain => {
                // Previous block created account
                // (It was destroyed on previous block or one before).

                // Check common pre destroy paths.
                // This will drain the storage if it is common transition.
                let ret = if let Some(revert_state) = AccountRevert::new_selfdestructed_from_bundle(
                    info_revert,
                    self,
                    &HashMap::default(),
                ) {
                    Some(revert_state)
                } else {
                    match self.status {
                        AccountStatus::Destroyed
                        | AccountStatus::DestroyedAgain
                        | AccountStatus::LoadedNotExisting => {
                            // From destroyed to destroyed again is noop
                            //
                            // From DestroyedAgain to DestroyedAgain is noop
                            //
                            // From LoadedNotExisting to DestroyedAgain is noop
                            // as account is destroyed again
                            None
                        }
                        AccountStatus::DestroyedChanged => {
                            // From destroyed changed to destroyed again.
                            Some(AccountRevert::new_selfdestructed_again(
                                // Destroyed again will set empty account.
                                AccountStatus::DestroyedChanged,
                                AccountInfoRevert::RevertTo(self.info.clone().unwrap_or_default()),
                                self.storage.drain().collect(),
                                HashMap::default(),
                            ))
                        }
                        _ => unreachable!("Invalid state to DestroyedAgain from {self:?}"),
                    }
                };
                // Set to destroyed and revert state.
                self.status = AccountStatus::DestroyedAgain;
                self.info = None;
                self.storage.clear();
                ret
            }
        };

        account_revert.and_then(|acc| if acc.is_empty() { None } else { Some(acc) })
    }
}<|MERGE_RESOLUTION|>--- conflicted
+++ resolved
@@ -2,12 +2,8 @@
     reverts::AccountInfoRevert, AccountRevert, AccountStatus, RevertToSlot, StorageSlot,
     StorageWithOriginalValues, TransitionAccount,
 };
-<<<<<<< HEAD
 use primitives::alloy_primitives::FlaggedStorage;
-use primitives::{HashMap, U256};
-=======
-use primitives::{HashMap, StorageKey, StorageValue};
->>>>>>> b287ce02
+use primitives::{HashMap, StorageKey, U256};
 use state::AccountInfo;
 
 /// Account information focused on creating of database changesets
@@ -60,22 +56,13 @@
 
     /// Return storage slot if it exists.
     ///
-<<<<<<< HEAD
     /// In case we know that account is newly created or destroyed, return `Some(U256::ZERO)`
     pub fn storage_slot(&self, slot: U256) -> Option<FlaggedStorage> {
-=======
-    /// In case we know that account is newly created or destroyed, return `Some(StorageValue::ZERO)`
-    pub fn storage_slot(&self, slot: StorageKey) -> Option<StorageValue> {
->>>>>>> b287ce02
         let slot = self.storage.get(&slot).map(|s| s.present_value);
         if slot.is_some() {
             slot
         } else if self.status.is_storage_known() {
-<<<<<<< HEAD
             Some(FlaggedStorage::ZERO)
-=======
-            Some(StorageValue::ZERO)
->>>>>>> b287ce02
         } else {
             None
         }
@@ -115,11 +102,7 @@
                 } else {
                     // Set all storage to zero but preserve original values.
                     self.storage.iter_mut().for_each(|(_, v)| {
-<<<<<<< HEAD
                         v.present_value = FlaggedStorage::ZERO;
-=======
-                        v.present_value = StorageValue::ZERO;
->>>>>>> b287ce02
                     });
                     return false;
                 }
